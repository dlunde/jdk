--- conflicted
+++ resolved
@@ -42,11 +42,8 @@
 class InlineTree;
 class ciMethod;
 class JVMState;
-<<<<<<< HEAD
 class ConnectionGraph;
-=======
 class Parse;
->>>>>>> 80fcfaf4
 
 class IdealGraphPrinter : public CHeapObj<mtCompiler> {
  private:
@@ -120,11 +117,8 @@
   Compile *C;
   double _max_freq;
   bool _append;
-<<<<<<< HEAD
-  ConnectionGraph *_congraph;
-=======
+  ConnectionGraph* _congraph;
   const Parse* _parse;
->>>>>>> 80fcfaf4
 
   // Walk the native stack and print relevant C2 frames as IGV properties (if
   // graph_name == nullptr) or the graph name based on the highest C2 frame (if
