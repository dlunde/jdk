--- conflicted
+++ resolved
@@ -1590,14 +1590,10 @@
 
     // Remove neighbor colors
     IndexSet *s = _ifg->neighbors(lidx);
-<<<<<<< HEAD
 #ifndef PRODUCT
     ResourceMark rm(C->regmask_arena());
     RegMask orig_mask(lrg->mask(), C->regmask_arena());
 #endif
-=======
-    DEBUG_ONLY(RegMask orig_mask = lrg->mask();)
->>>>>>> ed4cd2ac
 
     if (!s->is_empty()) {
       IndexSetIterator elements(s);
