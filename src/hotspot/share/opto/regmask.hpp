/*
 * Copyright (c) 1997, 2025, Oracle and/or its affiliates. All rights reserved.
 * DO NOT ALTER OR REMOVE COPYRIGHT NOTICES OR THIS FILE HEADER.
 *
 * This code is free software; you can redistribute it and/or modify it
 * under the terms of the GNU General Public License version 2 only, as
 * published by the Free Software Foundation.
 *
 * This code is distributed in the hope that it will be useful, but WITHOUT
 * ANY WARRANTY; without even the implied warranty of MERCHANTABILITY or
 * FITNESS FOR A PARTICULAR PURPOSE.  See the GNU General Public License
 * version 2 for more details (a copy is included in the LICENSE file that
 * accompanied this code).
 *
 * You should have received a copy of the GNU General Public License version
 * 2 along with this work; if not, write to the Free Software Foundation,
 * Inc., 51 Franklin St, Fifth Floor, Boston, MA 02110-1301 USA.
 *
 * Please contact Oracle, 500 Oracle Parkway, Redwood Shores, CA 94065 USA
 * or visit www.oracle.com if you need additional information or have any
 * questions.
 *
 */

#ifndef SHARE_OPTO_REGMASK_HPP
#define SHARE_OPTO_REGMASK_HPP

#include "code/vmreg.hpp"
#include "memory/arena.hpp"
#include "opto/optoreg.hpp"
#include "utilities/count_leading_zeros.hpp"
#include "utilities/count_trailing_zeros.hpp"
#include "utilities/globalDefinitions.hpp"

//------------------------------RegMask----------------------------------------
// The register mask data structure (RegMask) provides a representation
// of sets of OptoReg::Name (i.e., machine registers and stack slots). The data
// structure tracks register availability and allocations during code
// generation, in particular during register allocation. Internally, RegMask
// uses a compact bitset representation. Further documentation, including an
// illustrative example, is available in source code comments throughout this
// file.

// The ADLC defines 3 macros, RM_SIZE, RM_SIZE_MIN, and FORALL_BODY.
// RM_SIZE is the base size of a register mask in 32-bit words.
// RM_SIZE_MIN is the theoretical minimum size of a register mask in 32-bit
// words.
// FORALL_BODY replicates a BODY macro once per word in the register mask.
// The usage is somewhat clumsy and limited to the regmask.[h,c]pp files.
// However, it means the ADLC can redefine the unroll macro and all loops
// over register masks will be unrolled by the correct amount.
//
// The ADL file describes how to print the machine-specific registers, as well
// as any notion of register classes.

class LRG;

// To avoid unbounded RegMask growth and to be able to statically compute a
// register mask size upper bound (see RM_SIZE_MAX below), we need to set some
// form of limit on the number of stack slots used by BoxLockNodes. The limit
// below is rather arbitrary but should be quite generous and cover all
// practical cases. We reach this limit by, e.g., deeply nesting synchronized
// statements in Java.
const int BoxLockNode_SLOT_LIMIT = 200;

//-------------Non-zero bit search methods used by RegMask---------------------
// Find lowest 1, undefined if empty/0
static unsigned int find_lowest_bit(uintptr_t mask) {
  return count_trailing_zeros(mask);
}
// Find highest 1, undefined if empty/0
static unsigned int find_highest_bit(uintptr_t mask) {
  return count_leading_zeros(mask) ^ (BitsPerWord - 1U);
}

<<<<<<< HEAD
=======
//------------------------------RegMask----------------------------------------
// The ADL file describes how to print the machine-specific registers, as well
// as any notion of register classes.  We provide a register mask, which is
// just a collection of Register numbers.

// The ADLC defines 2 macros, RM_SIZE_IN_INTS and FORALL_BODY.
// RM_SIZE_IN_INTS is the size of a register mask in 32-bit words.
// FORALL_BODY replicates a BODY macro once per word in the register mask.
// The usage is somewhat clumsy and limited to the regmask.[h,c]pp files.
// However, it means the ADLC can redefine the unroll macro and all loops
// over register masks will be unrolled by the correct amount.

>>>>>>> 60930a3e
class RegMask {

  friend class RegMaskIterator;

  // RM_SIZE_IN_INTS is aligned to 64-bit - assert that this holds
  LP64_ONLY(STATIC_ASSERT(is_aligned(RM_SIZE_IN_INTS, 2)));

<<<<<<< HEAD
  static const unsigned int _WordBitMask = BitsPerWord - 1U;
  static const unsigned int _LogWordBits = LogBitsPerWord;

  // RM_SIZE, but in number of machine words
  static const unsigned int _RM_SIZE     = LP64_ONLY(RM_SIZE >> 1) NOT_LP64(RM_SIZE);

  // RM_SIZE_MIN, but in number of machine words
  static const unsigned int _RM_SIZE_MIN =
      LP64_ONLY(((RM_SIZE_MIN + 1) & ~1) >> 1) NOT_LP64(RM_SIZE_MIN);

  // The last index (in machine words) of the (static) array of register mask
  // bits
  static const unsigned int _RM_MAX      = _RM_SIZE - 1U;
=======
  static const unsigned int WORD_BIT_MASK = BitsPerWord - 1U;
  static const unsigned int RM_SIZE_IN_WORDS =
      LP64_ONLY(RM_SIZE_IN_INTS >> 1) NOT_LP64(RM_SIZE_IN_INTS);
  static const unsigned int RM_WORD_MAX_INDEX = RM_SIZE_IN_WORDS - 1U;
>>>>>>> 60930a3e

  // Compute a best-effort (statically known) upper bound for register mask
  // size in 32-bit words. When extending/growing register masks, we should
  // never grow past this size.
  static const unsigned int RM_SIZE_MAX =
      (((RM_SIZE_MIN << 5) +                // Slots for machine registers
        (max_method_parameter_length * 2) + // Slots for incoming arguments (from caller)
        (max_method_parameter_length * 2) + // Slots for outgoing arguments (to callee)
        BoxLockNode_SLOT_LIMIT +            // Slots for locks
        64                                  // Padding, reserved words, etc.
        ) + 31) >> 5; // Number of bits -> number of 32-bit words

  // RM_SIZE_MAX, but in number of machine words
  static const unsigned int _RM_SIZE_MAX =
      LP64_ONLY(((RM_SIZE_MAX + 1) & ~1) >> 1) NOT_LP64(RM_SIZE_MAX);

  // Sanity check
  STATIC_ASSERT(RM_SIZE <= RM_SIZE_MAX);

  // Ensure that register masks cannot grow beyond the point at which
  // OptoRegPair can no longer index the whole mask
  STATIC_ASSERT(OptoRegPair::can_fit((RM_SIZE_MAX << 5) - 1));

  union {
<<<<<<< HEAD
    // Array of Register Mask bits.  This array is large enough to cover all
    // the machine registers and usually all parameters that need to be passed
    // on the stack (stack registers) up to some interesting limit. On Intel,
    // the limit is something like 90+ parameters.

    // Viewed as an array of 32-bit words
    int       _RM_I[RM_SIZE];

    // Viewed as an array of machine words
    uintptr_t _RM_UP[_RM_SIZE];
=======
    // Array of Register Mask bits.  This array is large enough to cover
    // all the machine registers and all parameters that need to be passed
    // on the stack (stack registers) up to some interesting limit.  Methods
    // that need more parameters will NOT be compiled.  On Intel, the limit
    // is something like 90+ parameters.
    int _rm_int[RM_SIZE_IN_INTS];
    uintptr_t _rm_word[RM_SIZE_IN_WORDS];
>>>>>>> 60930a3e
  };

  // In rare situations (e.g., "more than 90+ parameters on Intel"), we need to
  // extend the register mask with dynamically allocated memory. We keep the
  // base statically allocated _RM_UP, and arena allocate the extended mask
  // (_RM_UP_EXT) separately. Another, perhaps more elegant, option would be to
  // have two subclasses of RegMask, where one is statically allocated and one
  // is (entirely) dynamically allocated. Given that register mask extension is
  // rare, we decided to use the current approach (_RM_UP and _RM_UP_EXT) to
  // keep the common case fast. Most of the time, we will then not need to
  // dynamically allocate anything.
  //
  // We could use a GrowableArray here, but there are currently some
  // GrowableArray limitations that have a negative performance impact for our
  // use case:
  //
  // - There is no efficient copy/clone operation.
  // - GrowableArray construction currently default-initializes everything
  //   within the array's initial capacity, which is unnecessary in our case.
  //
  // After addressing these limitations, we should consider using a
  // GrowableArray here.
  uintptr_t* _RM_UP_EXT = nullptr;

#ifdef ASSERT
  // Register masks may get shallowly copied without the use of constructors,
  // for example as part of `Node::clone`. This is problematic when dealing with
  // the externally allocated memory for _RM_UP_EXT. Therefore, we need some
  // sanity checks to ensure we have addressed all such cases. The below
  // variables enable such checks.
  //
  // The original address of the _RM_UP_EXT variable, set when using
  // constructors. If we get copied/cloned, &_RM_UP_EXT will no longer equal
  // _original_ext_address.
  uintptr_t** _original_ext_address = &_RM_UP_EXT;
  //
  // If the original version, of which we may be a clone, is read-only. In such
  // cases, we can allow read-only sharing.
  bool _read_only = false;
#endif

  // Current total register mask size in machine words
  unsigned int _rm_size;

  // We support offsetting register masks to present different views of the
  // register space, mainly for use in PhaseChaitin::Select. The _offset
  // variable indicates how many words we offset with. We consider all
  // registers before the offset to not be included in the register mask.
  unsigned int _offset;

  // If _all_stack = true, we consider all registers beyond what the register
  // mask can currently represent to be included. If _all_stack = false, we
  // consider the registers not included.
  bool _all_stack = false;

  // The low and high watermarks represent the lowest and highest word that
  // might contain set register mask bits, respectively. We guarantee that
  // there are no bits in words outside this range, but any word at and between
  // the two marks can still be 0. We do not guarantee that the watermarks are
  // optimal. If _hwm < _lwm, the register mask is necessarily empty. Indeed,
  // when we construct empty register masks, we set _hwm = 0 and _lwm = max.
  // The watermarks do not concern _all_stack-registers.
  unsigned int _lwm;
  unsigned int _hwm;

<<<<<<< HEAD
  // The following diagram illustrates the internal representation of a RegMask
  // (with _offset = 0, for a made-up platform with 10 registers and 4-bit
  // words) that has been extended with two additional words to represent more
  // stack locations:
  //                                            _hwm=3
  //                     _lwm=1                RM_SIZE=3                _rm_size=5
  //                       |                       |                        |
  //            r0 r1 r2 r3 r4 r5 r6 r7 r8 r9 s0 s1   s2 s3 s4 s5 s6 s7 s8 s9 s10 s11 ...
  // Content:  [0  0  0  0 |0  1  1  0 |0  0  1  0 ] [1  1  0  1 |0  0  0  0] as  as  as
  //   Index: [0]         [1]         [2]           [0]         [1]
  //
  //          \____________________________________/ \______________________/
  //                                 |                           |
  //                               RM_UP                     RM_UP_EXT
  //          \_____________________________________________________________/
  //                                          |
  //                                      _rm_size
  //
  // In this example, registers {r5, r6} and stack locations {s0, s2, s3, s5}
  // are included in the register mask. Depending on the value of _all_stack
  // (denoted with as), {s10, s11, ...} are all included (as = 1) or excluded
  // (as = 0). Note that all registers/stack locations under _lwm and over _hwm
  // are excluded. The exception is {s10, s11, ...}, where the value is decided
  // solely by _all_stack, regardless of the value of _hwm.
  //
  // The only operation that may update the _offset attribute is
  // RegMask::rollover(). This operation requires the register mask to be
  // clean/empty (all zeroes), except for _all_stack, which must be true, and
  // has the effect of increasing _offset by _rm_size and setting all bits (now
  // necessarily representing stack locations) to 1. Here is how the above
  // register mask looks like after clearing, setting _all_stack to true, and
  // successfully rolling over:
  //
  //          _lwm=0                                      RM_SIZE=3           _hwm=3      _rm_size=5
  //           |                                              |                 |             |
  //            s10 s11 s12 s13 s14 s15 s16 s17 s18 s19 s20 s21  s22 s23 s24 s25 s26 s27 s28 s29 s30 s31 ...
  // Content:  [1   1   1   1  |1   1   1   1  |1   1   1   1 ] [1   1   1   1  |1   1   1   1]  1   1   1
  //   Index: [0]             [1]             [2]              [0]             [1]
  //
  //          \_______________________________________________/ \_____________________________/
  //                                    |                                     |
  //                                  RM_UP                               RM_UP_EXT
  //          \_______________________________________________________________________________/
  //                                                  |
  //                                       _rm_size = _offset = 5

  // Access word i in the register mask.
  const uintptr_t& rm_up(unsigned int i) const {
    assert(_read_only || _original_ext_address == &_RM_UP_EXT, "clone sanity check");
    assert(i < _rm_size, "sanity");
    if (i < _RM_SIZE) {
      return _RM_UP[i];
    } else {
      assert(_RM_UP_EXT != nullptr, "sanity");
      return _RM_UP_EXT[i - _RM_SIZE];
    }
  }

  // Non-const version of the above.
  uintptr_t& rm_up(unsigned int i) {
    assert(_original_ext_address == &_RM_UP_EXT, "clone sanity check");
    return const_cast<uintptr_t&>(const_cast<const RegMask*>(this)->rm_up(i));
  }

  // The maximum word index
  unsigned int rm_max() const {
    return _rm_size - 1U;
  }

  // Where to extend the register mask
  Arena* _arena;

  // Grow the register mask to ensure it can fit at least min_size words.
  void grow(unsigned int min_size, bool init = true) {
    if (min_size > _rm_size) {
      assert(min_size <= _RM_SIZE_MAX, "unexpected register mask growth");
      assert(_arena != nullptr, "register mask not growable");
      min_size = MIN2(_RM_SIZE_MAX, round_up_power_of_2(min_size));
      unsigned int old_size = _rm_size;
      unsigned int old_ext_size = old_size - _RM_SIZE;
      unsigned int new_ext_size = min_size - _RM_SIZE;
      _rm_size = min_size;
      if (_RM_UP_EXT == nullptr) {
        assert(old_ext_size == 0, "sanity");
        _RM_UP_EXT = NEW_ARENA_ARRAY(_arena, uintptr_t, new_ext_size);
      } else {
        assert(_original_ext_address == &_RM_UP_EXT, "clone sanity check");
        _RM_UP_EXT = REALLOC_ARENA_ARRAY(_arena, uintptr_t, _RM_UP_EXT,
                                         old_ext_size, new_ext_size);
      }
      if (init) {
        int fill = 0;
        if (is_AllStack()) {
          fill = 0xFF;
          _hwm = rm_max();
        }
        set_range(old_size, fill, _rm_size - old_size);
      }
    }
  }

  // Make us a copy of src
  void copy(const RegMask& src) {
    assert(_offset == src._offset, "offset mismatch");
    _hwm = src._hwm;
    _lwm = src._lwm;

    // Copy base mask
    memcpy(_RM_UP, src._RM_UP, sizeof(uintptr_t) * _RM_SIZE);
    _all_stack = src._all_stack;

    // Copy extension
    if (src._RM_UP_EXT != nullptr) {
      assert(src._rm_size > _RM_SIZE, "sanity");
      assert(_original_ext_address == &_RM_UP_EXT, "clone sanity check");
      grow(src._rm_size, false);
      memcpy(_RM_UP_EXT, src._RM_UP_EXT,
             sizeof(uintptr_t) * (src._rm_size - _RM_SIZE));
    }

    // If the source is smaller than us, we need to set the gap according to
    // the sources all_stack flag.
    if (src._rm_size < _rm_size) {
      int value = 0;
      if (src.is_AllStack()) {
        value = 0xFF;
        _hwm = rm_max();
      }
      set_range(src._rm_size, value, _rm_size - src._rm_size);
    }

    assert(valid_watermarks(), "post-condition");
  }

  void trim_watermarks() {
    if (_hwm < _lwm) {
      return;
    }
    while ((_hwm > _lwm) && rm_up(_hwm) == 0) {
      _hwm--;
    }
    while ((_lwm < _hwm) && rm_up(_lwm) == 0) {
      _lwm++;
    }
    if ((_lwm == _hwm) && rm_up(_lwm) == 0) {
      _lwm = rm_max();
      _hwm = 0;
    }
  }

  // Set a span of words in the register mask to a given value.
  void set_range(unsigned int start, int value, unsigned int length) {
    if (start < _RM_SIZE) {
      memset(_RM_UP + start, value,
             sizeof(uintptr_t) * MIN2((int)length, (int)_RM_SIZE - (int)start));
    }
    if (start + length > _RM_SIZE) {
      assert(_RM_UP_EXT != nullptr, "sanity");
      assert(_original_ext_address == &_RM_UP_EXT, "clone sanity check");
      memset(_RM_UP_EXT + MAX2((int)start - (int)_RM_SIZE, 0), value,
             sizeof(uintptr_t) *
                 MIN2((int)length, (int)length - ((int)_RM_SIZE - (int)start)));
    }
  }

public:
  unsigned int rm_size() const {
    return _rm_size;
  }
  unsigned int rm_size_bits() const {
    return _rm_size * BitsPerWord;
  }

  bool is_offset() const {
    return _offset > 0;
  }
  unsigned int offset_bits() const {
    return _offset * BitsPerWord;
  };

  bool is_AllStack() const {
    return _all_stack;
  }
  void set_AllStack(bool value) {
    _all_stack = value;
  }
=======
 public:
  enum { CHUNK_SIZE = RM_SIZE_IN_WORDS * BitsPerWord };
>>>>>>> 60930a3e

  // SlotsPerLong is 2, since slots are 32 bits and longs are 64 bits.
  // Also, consider the maximum alignment size for a normally allocated
  // value.  Since we allocate register pairs but not register quads (at
  // present), this alignment is SlotsPerLong (== 2).  A normally
  // aligned allocated register is either a single register, or a pair
  // of adjacent registers, the lower-numbered being even.
  // See also is_aligned_Pairs() below, and the padding added before
  // Matcher::_new_SP to keep allocated pairs aligned properly.
  // If we ever go to quad-word allocations, SlotsPerQuad will become
  // the controlling alignment constraint.  Note that this alignment
  // requirement is internal to the allocator, and independent of any
  // particular platform.
  enum { SlotsPerLong = 2,
         SlotsPerVecA = 4,
         SlotsPerVecS = 1,
         SlotsPerVecD = 2,
         SlotsPerVecX = 4,
         SlotsPerVecY = 8,
         SlotsPerVecZ = 16,
         SlotsPerRegVectMask = X86_ONLY(2) NOT_X86(1)
         };

  // A constructor only used by the ADLC output.  All mask fields are filled
  // in directly.  Calls to this look something like RM(1,2,3,4);
  RegMask(
#   define BODY(I) int a##I,
      FORALL_BODY
#   undef BODY
      bool all_stack)
      : _rm_size(_RM_SIZE), _offset(0), _all_stack(all_stack), _arena(nullptr) {
#if defined(VM_LITTLE_ENDIAN) || !defined(_LP64)
#   define BODY(I) _rm_int[I] = a##I;
#else
    // We need to swap ints.
#   define BODY(I) _rm_int[I ^ 1] = a##I;
#endif
    FORALL_BODY
#   undef BODY
    _lwm = 0;
    _hwm = RM_WORD_MAX_INDEX;
    while (_hwm > 0 && _rm_word[_hwm] == 0) {
      _hwm--;
    }
    while ((_lwm < _hwm) && _rm_word[_lwm] == 0) {
      _lwm++;
    }
    assert(valid_watermarks(), "post-condition");
  }

<<<<<<< HEAD
  // Construct an empty mask
  RegMask(Arena* arena DEBUG_ONLY(COMMA bool read_only = false))
      : _RM_UP() DEBUG_ONLY(COMMA _read_only(read_only)), _rm_size(_RM_SIZE),
        _offset(0), _all_stack(false), _lwm(_RM_MAX), _hwm(0), _arena(arena) {
    assert(valid_watermarks(), "post-condition");
  }
  RegMask() : RegMask(nullptr) {
=======
  // Handy copying constructor
  RegMask(RegMask *rm) {
    _hwm = rm->_hwm;
    _lwm = rm->_lwm;
    for (unsigned i = 0; i < RM_SIZE_IN_WORDS; i++) {
      _rm_word[i] = rm->_rm_word[i];
    }
    assert(valid_watermarks(), "post-condition");
  }

  // Construct an empty mask
  RegMask() : _rm_word(), _lwm(RM_WORD_MAX_INDEX), _hwm(0) {
>>>>>>> 60930a3e
    assert(valid_watermarks(), "post-condition");
  }

  // Construct a mask with a single bit
  RegMask(OptoReg::Name reg,
          Arena* arena DEBUG_ONLY(COMMA bool read_only = false))
      : RegMask(arena DEBUG_ONLY(COMMA read_only)) {
    Insert(reg);
  }
  RegMask(OptoReg::Name reg) : RegMask(reg, nullptr) {}

<<<<<<< HEAD
  // Deep copying
  RegMask(const RegMask& rm, Arena* arena)
      : _rm_size(_RM_SIZE), _offset(rm._offset), _arena(arena) {
    copy(rm);
  }

  RegMask(const RegMask& rm) : RegMask(rm, nullptr) {}

  // Deep copying
  RegMask& operator=(const RegMask& rm) {
    copy(rm);
    return *this;
  }

  bool Member(OptoReg::Name reg) const {
    reg = reg - offset_bits();
    if (reg < 0) {
      return false;
    }
    if (reg >= (int)rm_size_bits()) {
      return is_AllStack();
    }
    unsigned int r = (unsigned int)reg;
    return rm_up(r >> _LogWordBits) & (uintptr_t(1) << (r & _WordBitMask));
=======
  // Check for register being in mask
  bool Member(OptoReg::Name reg) const {
    assert(reg < CHUNK_SIZE, "");

    unsigned r = (unsigned)reg;
    return _rm_word[r >> LogBitsPerWord] & (uintptr_t(1) << (r & WORD_BIT_MASK));
  }

  // The last bit in the register mask indicates that the mask should repeat
  // indefinitely with ONE bits.  Returns TRUE if mask is infinite or
  // unbounded in size.  Returns FALSE if mask is finite size.
  bool is_infinite_stack() const {
    return (_rm_word[RM_WORD_MAX_INDEX] & (uintptr_t(1) << WORD_BIT_MASK)) != 0;
  }

  void set_infinite_stack() {
    _rm_word[RM_WORD_MAX_INDEX] |= (uintptr_t(1) << WORD_BIT_MASK);
>>>>>>> 60930a3e
  }

  // Empty mask check. Ignores registers included through the all_stack flag.
  bool is_Empty() const {
    assert(valid_watermarks(), "sanity");
    for (unsigned i = _lwm; i <= _hwm; i++) {
<<<<<<< HEAD
      if (rm_up(i) != 0) {
        return false;
      }
=======
      tmp |= _rm_word[i];
>>>>>>> 60930a3e
    }
    return true;
  }

  // Find lowest-numbered register from mask, or BAD if mask is empty.
  OptoReg::Name find_first_elem() const {
    assert(valid_watermarks(), "sanity");
    for (unsigned i = _lwm; i <= _hwm; i++) {
<<<<<<< HEAD
      uintptr_t bits = rm_up(i);
      if (bits != 0) {
        return OptoReg::Name(offset_bits() + (i << _LogWordBits) +
                             find_lowest_bit(bits));
=======
      uintptr_t bits = _rm_word[i];
      if (bits) {
        return OptoReg::Name((i << LogBitsPerWord) + find_lowest_bit(bits));
>>>>>>> 60930a3e
      }
    }
    return OptoReg::Name(OptoReg::Bad);
  }

  // Get highest-numbered register from mask, or BAD if mask is empty. Ignores
  // registers included through the all_stack flag.
  OptoReg::Name find_last_elem() const {
    assert(valid_watermarks(), "sanity");
    // Careful not to overflow if _lwm == 0
    unsigned i = _hwm + 1;
    while (i > _lwm) {
<<<<<<< HEAD
      uintptr_t bits = rm_up(--i);
      if (bits != 0) {
        return OptoReg::Name(offset_bits() + (i << _LogWordBits) +
                             find_highest_bit(bits));
=======
      uintptr_t bits = _rm_word[--i];
      if (bits) {
        return OptoReg::Name((i << LogBitsPerWord) + find_highest_bit(bits));
>>>>>>> 60930a3e
      }
    }
    return OptoReg::Name(OptoReg::Bad);
  }

  // Clear out partial bits; leave only aligned adjacent bit pairs.
  void clear_to_pairs();

#ifdef ASSERT
  // Verify watermarks are sane, i.e., within bounds and that no
  // register words below or above the watermarks have bits set.
  bool valid_watermarks() const {
<<<<<<< HEAD
    assert(_hwm < _rm_size, "_hwm out of range: %d", _hwm);
    assert(_lwm < _rm_size, "_lwm out of range: %d", _lwm);
    for (unsigned i = 0; i < _lwm; i++) {
      assert(rm_up(i) == 0, "_lwm too high: %d regs at: %d", _lwm, i);
    }
    for (unsigned i = _hwm + 1; i < _rm_size; i++) {
      assert(rm_up(i) == 0, "_hwm too low: %d regs at: %d", _hwm, i);
    }
    return true;
  }

  bool is_AllStack_only() const {
    assert(valid_watermarks(), "sanity");
    if (!is_AllStack()) {
      return false;
    }
    uintptr_t tmp = 0;
    for (unsigned int i = _lwm; i <= _hwm; i++) {
      if (rm_up(i) != 0) {
        return false;
      }
=======
    assert(_hwm < RM_SIZE_IN_WORDS, "_hwm out of range: %d", _hwm);
    assert(_lwm < RM_SIZE_IN_WORDS, "_lwm out of range: %d", _lwm);
    for (unsigned i = 0; i < _lwm; i++) {
      assert(_rm_word[i] == 0, "_lwm too high: %d regs at: %d", _lwm, i);
    }
    for (unsigned i = _hwm + 1; i < RM_SIZE_IN_WORDS; i++) {
      assert(_rm_word[i] == 0, "_hwm too low: %d regs at: %d", _hwm, i);
>>>>>>> 60930a3e
    }
    return true;
  }
#endif // !ASSERT

  // Test that the mask contains only aligned adjacent bit pairs
  bool is_aligned_pairs() const;

  // mask is a pair of misaligned registers
  bool is_misaligned_pair() const;
  // Test for single register
  bool is_bound1() const;
  // Test for a single adjacent pair
  bool is_bound_pair() const;
  // Test for a single adjacent set of ideal register's size.
  bool is_bound(uint ireg) const;

  // Check that whether given reg number with size is valid
  // for current regmask, where reg is the highest number.
  bool is_valid_reg(OptoReg::Name reg, const int size) const;

  // Find the lowest-numbered register set in the mask.  Return the
  // HIGHEST register number in the set, or BAD if no sets.
  // Assert that the mask contains only bit sets.
  OptoReg::Name find_first_set(LRG &lrg, const int size) const;

  // Clear out partial bits; leave only aligned adjacent bit sets of size.
  void clear_to_sets(const unsigned int size);
  // Smear out partial bits to aligned adjacent bit sets.
  void smear_to_sets(const unsigned int size);
  // Test that the mask contains only aligned adjacent bit sets
  bool is_aligned_sets(const unsigned int size) const;

  // Test for a single adjacent set
  bool is_bound_set(const unsigned int size) const;

  static bool is_vector(uint ireg);
  static int num_registers(uint ireg);
  static int num_registers(uint ireg, LRG &lrg);

  // Overlap test. Non-zero if any registers in common, including all_stack.
  bool overlap(const RegMask &rm) const {
    assert(_offset == rm._offset, "offset mismatch");
    assert(valid_watermarks() && rm.valid_watermarks(), "sanity");

    // Very common overlap case: _rm_up overlap. Check first to reduce
    // execution time.
    unsigned hwm = MIN2(_hwm, rm._hwm);
    unsigned lwm = MAX2(_lwm, rm._lwm);
    for (unsigned i = lwm; i <= hwm; i++) {
<<<<<<< HEAD
      if ((rm_up(i) & rm.rm_up(i)) != 0) {
        return true;
      }
=======
      result |= _rm_word[i] & rm._rm_word[i];
>>>>>>> 60930a3e
    }

    // Very rare overlap cases below.

    // We are both all_stack
    if (is_AllStack() && rm.is_AllStack()) {
      return true;
    }

    // We are all_stack and rm _hwm is bigger than us
    if (is_AllStack() && rm._hwm >= _rm_size) {
      for (unsigned i = MAX2(rm._lwm, _rm_size); i <= rm._hwm; i++) {
        if (rm.rm_up(i) != 0) {
          return true;
        }
      }
    }

    // rm is all_stack and our _hwm is bigger than rm
    if (rm.is_AllStack() && _hwm >= rm._rm_size) {
      for (unsigned i = MAX2(_lwm, rm._rm_size); i <= _hwm; i++) {
        if (rm_up(i) != 0) {
          return true;
        }
      }
    }

    // No overlap (also very common)
    return false;
  }

  // Special test for register pressure based splitting
  // UP means register only, Register plus stack, or stack only is DOWN
  bool is_UP() const;

  // Clear a register mask. Does not clear any offset.
  void Clear() {
<<<<<<< HEAD
    _lwm = rm_max();
    _hwm = 0;
    set_range(0, 0, _rm_size);
    set_AllStack(false);
=======
    _lwm = RM_WORD_MAX_INDEX;
    _hwm = 0;
    memset(_rm_word, 0, sizeof(uintptr_t) * RM_SIZE_IN_WORDS);
>>>>>>> 60930a3e
    assert(valid_watermarks(), "sanity");
  }

  // Fill a register mask with 1's
  void Set_All() {
    assert(_offset == 0, "offset non-zero");
    Set_All_From_Offset();
  }

  // Fill a register mask with 1's from the current offset.
  void Set_All_From_Offset() {
    _lwm = 0;
<<<<<<< HEAD
    _hwm = rm_max();
    set_range(0, 0xFF, _rm_size);
    set_AllStack(true);
=======
    _hwm = RM_WORD_MAX_INDEX;
    memset(_rm_word, 0xFF, sizeof(uintptr_t) * RM_SIZE_IN_WORDS);
>>>>>>> 60930a3e
    assert(valid_watermarks(), "sanity");
  }

  // Fill a register mask with 1's starting from the given register.
  void Set_All_From(OptoReg::Name reg) {
    reg = reg - offset_bits();
    assert(reg != OptoReg::Bad, "sanity");
    assert(reg != OptoReg::Special, "sanity");
    assert(reg >= 0, "register outside mask");
    assert(valid_watermarks(), "pre-condition");
    unsigned int r = (unsigned int)reg;
    unsigned int index = r >> _LogWordBits;
    unsigned int min_size = index + 1;
    grow(min_size);
    rm_up(index) |= (uintptr_t(-1) << (r & _WordBitMask));
    if (index < rm_max()) {
      set_range(index + 1, 0xFF, rm_max() - index);
    }
    if (index < _lwm) {
      _lwm = index;
    }
    _hwm = rm_max();
    set_AllStack(true);
    assert(valid_watermarks(), "post-condition");
  }

  // Insert register into mask
  void Insert(OptoReg::Name reg) {
    reg = reg - offset_bits();
    assert(reg != OptoReg::Bad, "sanity");
    assert(reg != OptoReg::Special, "sanity");
    assert(reg >= 0, "register outside mask");
    assert(valid_watermarks(), "pre-condition");
<<<<<<< HEAD
    unsigned int r = (unsigned int)reg;
    unsigned int index = r >> _LogWordBits;
    unsigned int min_size = index + 1;
    grow(min_size);
    if (index > _hwm) _hwm = index;
    if (index < _lwm) _lwm = index;
    rm_up(index) |= (uintptr_t(1) << (r & _WordBitMask));
=======
    unsigned r = (unsigned)reg;
    unsigned index = r >> LogBitsPerWord;
    if (index > _hwm) _hwm = index;
    if (index < _lwm) _lwm = index;
    _rm_word[index] |= (uintptr_t(1) << (r & WORD_BIT_MASK));
>>>>>>> 60930a3e
    assert(valid_watermarks(), "post-condition");
  }

  // Remove register from mask
  void Remove(OptoReg::Name reg) {
<<<<<<< HEAD
    reg = reg - offset_bits();
    assert(reg >= 0, "register outside mask");
    assert(reg < (int)rm_size_bits(), "register outside mask");
    unsigned int r = (unsigned int)reg;
    rm_up(r >> _LogWordBits) &= ~(uintptr_t(1) << (r & _WordBitMask));
=======
    assert(reg < CHUNK_SIZE, "");
    unsigned r = (unsigned)reg;
    _rm_word[r >> LogBitsPerWord] &= ~(uintptr_t(1) << (r & WORD_BIT_MASK));
>>>>>>> 60930a3e
  }

  // OR 'rm' into 'this'
  void OR(const RegMask &rm) {
    assert(_offset == rm._offset, "offset mismatch");
    assert(valid_watermarks() && rm.valid_watermarks(), "sanity");
    grow(rm._rm_size);
    // OR widens the live range
    if (_lwm > rm._lwm) _lwm = rm._lwm;
    if (_hwm < rm._hwm) _hwm = rm._hwm;
<<<<<<< HEAD
    // Compute OR with all words from rm
    for (unsigned int i = _lwm; i <= _hwm && i < rm._rm_size; i++) {
      rm_up(i) |= rm.rm_up(i);
    }
    // If rm is smaller than us and has the all_stack flag set, we need to set
    // all bits in the gap to 1.
    if (rm.is_AllStack() && rm._rm_size < _rm_size) {
      set_range(rm._rm_size, 0xFF, _rm_size - rm._rm_size);
      _hwm = rm_max();
=======
    for (unsigned i = _lwm; i <= _hwm; i++) {
      _rm_word[i] |= rm._rm_word[i];
>>>>>>> 60930a3e
    }
    set_AllStack(is_AllStack() || rm.is_AllStack());
    assert(valid_watermarks(), "sanity");
  }

  // AND 'rm' into 'this'
  void AND(const RegMask &rm) {
    assert(_offset == rm._offset, "offset mismatch");
    assert(valid_watermarks() && rm.valid_watermarks(), "sanity");
<<<<<<< HEAD
    grow(rm._rm_size);
    // Compute AND with all words from rm. Do not evaluate words outside the
    // current watermark range, as they are already zero and an &= would not
    // change that
    for (unsigned int i = _lwm; i <= _hwm && i < rm._rm_size; i++) {
      rm_up(i) &= rm.rm_up(i);
    }
    // If rm is smaller than our high watermark and has the all_stack flag not
    // set, we need to set all bits in the gap to 0.
    if (!rm.is_AllStack() && _hwm > rm.rm_max()) {
      set_range(rm._rm_size, 0, _hwm - rm.rm_max());
      _hwm = rm.rm_max();
    }
    // Narrow the watermarks if rm spans a narrower range. Update after to
    // ensure non-overlapping words are zeroed out. If rm has the all_stack
    // flag set and is smaller than our high watermark, take care not to
    // incorrectly lower the high watermark according to rm.
    if (_lwm < rm._lwm) {
      _lwm = rm._lwm;
=======
    // Do not evaluate words outside the current watermark range, as they are
    // already zero and an &= would not change that
    for (unsigned i = _lwm; i <= _hwm; i++) {
      _rm_word[i] &= rm._rm_word[i];
>>>>>>> 60930a3e
    }
    if (_hwm > rm._hwm && !(rm.is_AllStack() && _hwm > rm.rm_max())) {
      _hwm = rm._hwm;
    }
    set_AllStack(is_AllStack() && rm.is_AllStack());
    assert(valid_watermarks(), "sanity");
  }

  // Subtract 'rm' from 'this'.
  void SUBTRACT(const RegMask &rm) {
    assert(_offset == rm._offset, "offset mismatch");
    assert(valid_watermarks() && rm.valid_watermarks(), "sanity");
<<<<<<< HEAD
    grow(rm._rm_size);
    unsigned int hwm = MIN2(_hwm, rm._hwm);
    unsigned int lwm = MAX2(_lwm, rm._lwm);
    for (unsigned int i = lwm; i <= hwm; i++) {
      rm_up(i) &= ~rm.rm_up(i);
    }
    // If rm is smaller than our high watermark and has the all_stack flag set,
    // we need to set all bits in the gap to 0.
    if (rm.is_AllStack() && _hwm > rm.rm_max()) {
      set_range(rm.rm_size(), 0, _hwm - rm.rm_max());
      _hwm = rm.rm_max();
    }
    set_AllStack(is_AllStack() && !rm.is_AllStack());
    trim_watermarks();
    assert(valid_watermarks(), "sanity");
  }

  // Subtract 'rm' from 'this', but ignore everything in 'rm' that does not
  // overlap with us and do not modify our all_stack flag. Supports masks of
  // differing offsets. Does not support 'rm' with the all_stack flag set.
  void SUBTRACT_inner(const RegMask& rm) {
    assert(valid_watermarks() && rm.valid_watermarks(), "sanity");
    assert(!rm.is_AllStack(), "not supported");
    // Various translations due to differing offsets
    int rm_index_diff = _offset - rm._offset;
    int rm_hwm_tr = (int)rm._hwm - rm_index_diff;
    int rm_lwm_tr = (int)rm._lwm - rm_index_diff;
    int rm_rm_max_tr = (int)rm.rm_max() - rm_index_diff;
    int rm_rm_size_tr = (int)rm._rm_size - rm_index_diff;
    int hwm = MIN2((int)_hwm, rm_hwm_tr);
    int lwm = MAX2((int)_lwm, rm_lwm_tr);
    for (int i = lwm; i <= hwm; i++) {
      assert(i + rm_index_diff < (int)rm._rm_size, "sanity");
      assert(i + rm_index_diff >= 0, "sanity");
      rm_up(i) &= ~rm.rm_up(i + rm_index_diff);
    }
    trim_watermarks();
    assert(valid_watermarks(), "sanity");
  }

  // Roll over the register mask. The main use is to expose a new set of stack
  // slots for the register allocator. Return if the rollover succeeded or not.
  bool rollover() {
    assert(is_AllStack_only(), "rolling over non-empty mask");
    if (!OptoRegPair::can_fit((_rm_size + _offset + _rm_size) * BitsPerWord - 1)) {
      // Ensure that register masks cannot roll over beyond the point at which
      // OptoRegPair can no longer index the whole mask.
      return false;
=======
    unsigned hwm = MIN2(_hwm, rm._hwm);
    unsigned lwm = MAX2(_lwm, rm._lwm);
    for (unsigned i = lwm; i <= hwm; i++) {
      _rm_word[i] &= ~rm._rm_word[i];
>>>>>>> 60930a3e
    }
    _offset += _rm_size;
    Set_All_From_Offset();
    return true;
  }

  // Compute size of register mask: number of bits
  uint Size() const {
    uint sum = 0;
    assert(valid_watermarks(), "sanity");
    for (unsigned i = _lwm; i <= _hwm; i++) {
      sum += population_count(rm_up(i));
    }
    return sum;
  }

#ifndef PRODUCT
private:
  bool dump_end_run(outputStream* st, OptoReg::Name start,
                    OptoReg::Name last) const;

public:

  // Used to publically expose _RM_SIZE for testing purposes.
  unsigned int static basic_rm_size() {
    return _RM_SIZE;
  }

  unsigned int static rm_size_max_bits() {
    return _RM_SIZE_MAX * BitsPerWord;
  }
  bool equals(const RegMask& rm) const {
    assert(_offset == rm._offset, "offset mismatch");
    if (_all_stack != rm._all_stack) {
      return false;
    }
    // Shared segment
    for (unsigned int i = 0; i < MIN2(_rm_size, rm._rm_size); i++) {
      if (rm_up(i) != rm.rm_up(i)) {
        return false;
      }
    }
    // If there is a size difference, check the protruding segment against
    // all_stack.
    const unsigned int start = MIN2(_rm_size, rm._rm_size);
    const uintptr_t value = _all_stack ? uintptr_t(-1) : 0;
    for (unsigned int i = start; i < _rm_size; i++) {
      if (rm_up(i) != value) {
        return false;
      }
    }
    for (unsigned int i = start; i < rm._rm_size; i++) {
      if (rm.rm_up(i) != value) {
        return false;
      }
    }
    return true;
  }
  void set_offset(unsigned int offset) {
    _offset = offset;
  }
  void print() const { dump(); }
  void dump(outputStream *st = tty) const; // Print a mask
  void dump_hex(outputStream* st = tty) const; // Print a mask (raw hex)
#endif

  static const RegMask Empty;   // Common empty mask
  static const RegMask All;     // Common all mask

  bool can_represent(OptoReg::Name reg, unsigned int size = 1) const {
    reg = reg - offset_bits();
    return reg >= 0 && reg <= (int)(rm_size_bits() - size);
  }
};

class RegMaskIterator {
 private:
  uintptr_t _current_bits;
  unsigned int _next_index;
  OptoReg::Name _reg;
  const RegMask& _rm;
 public:
  RegMaskIterator(const RegMask& rm) : _current_bits(0), _next_index(rm._lwm), _reg(OptoReg::Bad), _rm(rm) {
    // Calculate the first element
    next();
  }

  bool has_next() {
    return _reg != OptoReg::Bad;
  }

  // Get the current element and calculate the next
  OptoReg::Name next() {
    OptoReg::Name r = _reg;

    // This bit shift scheme, borrowed from IndexSetIterator,
    // shifts the _current_bits down by the number of trailing
    // zeros - which leaves the "current" bit on position zero,
    // then subtracts by 1 to clear it. This quirk avoids the
    // undefined behavior that could arise if trying to shift
    // away the bit with a single >> (next_bit + 1) shift when
    // next_bit is 31/63. It also keeps number of shifts and
    // arithmetic ops to a minimum.

    // We have previously found bits at _next_index - 1, and
    // still have some left at the same index.
    if (_current_bits != 0) {
      unsigned int next_bit = find_lowest_bit(_current_bits);
      assert(_reg != OptoReg::Bad, "can't be in a bad state");
      assert(next_bit > 0, "must be");
      assert(((_current_bits >> next_bit) & 0x1) == 1, "lowest bit must be set after shift");
      _current_bits = (_current_bits >> next_bit) - 1;
      _reg = OptoReg::add(_reg, next_bit);
      return r;
    }

    // Find the next word with bits
    while (_next_index <= _rm._hwm) {
<<<<<<< HEAD
      _current_bits = _rm.rm_up(_next_index++);
=======
      _current_bits = _rm._rm_word[_next_index++];
>>>>>>> 60930a3e
      if (_current_bits != 0) {
        // Found a word. Calculate the first register element and
        // prepare _current_bits by shifting it down and clearing
        // the lowest bit
        unsigned int next_bit = find_lowest_bit(_current_bits);
        assert(((_current_bits >> next_bit) & 0x1) == 1, "lowest bit must be set after shift");
        _current_bits = (_current_bits >> next_bit) - 1;
<<<<<<< HEAD
        _reg = OptoReg::Name(_rm.offset_bits() +
                             ((_next_index - 1) << RegMask::_LogWordBits) +
                             next_bit);
=======
        _reg = OptoReg::Name(((_next_index - 1) << LogBitsPerWord) + next_bit);
>>>>>>> 60930a3e
        return r;
      }
    }

    // No more bits
    _reg = OptoReg::Name(OptoReg::Bad);
    return r;
  }
};

<<<<<<< HEAD
// Do not use these constants directly in client code!
#undef RM_SIZE
#undef RM_SIZE_MIN
=======
// Do not use this constant directly in client code!
#undef RM_SIZE_IN_INTS
>>>>>>> 60930a3e

#endif // SHARE_OPTO_REGMASK_HPP<|MERGE_RESOLUTION|>--- conflicted
+++ resolved
@@ -41,9 +41,9 @@
 // illustrative example, is available in source code comments throughout this
 // file.
 
-// The ADLC defines 3 macros, RM_SIZE, RM_SIZE_MIN, and FORALL_BODY.
-// RM_SIZE is the base size of a register mask in 32-bit words.
-// RM_SIZE_MIN is the theoretical minimum size of a register mask in 32-bit
+// The ADLC defines 3 macros, RM_SIZE_IN_INTS, RM_SIZE_IN_INTS_MIN, and FORALL_BODY.
+// RM_SIZE_IN_INTS is the base size of a register mask in 32-bit words.
+// RM_SIZE_IN_INTS_MIN is the theoretical minimum size of a register mask in 32-bit
 // words.
 // FORALL_BODY replicates a BODY macro once per word in the register mask.
 // The usage is somewhat clumsy and limited to the regmask.[h,c]pp files.
@@ -56,9 +56,9 @@
 class LRG;
 
 // To avoid unbounded RegMask growth and to be able to statically compute a
-// register mask size upper bound (see RM_SIZE_MAX below), we need to set some
-// form of limit on the number of stack slots used by BoxLockNodes. The limit
-// below is rather arbitrary but should be quite generous and cover all
+// register mask size upper bound (see RM_SIZE_IN_INTS_MAX below), we need to
+// set some form of limit on the number of stack slots used by BoxLockNodes. The
+// limit below is rather arbitrary but should be quite generous and cover all
 // practical cases. We reach this limit by, e.g., deeply nesting synchronized
 // statements in Java.
 const int BoxLockNode_SLOT_LIMIT = 200;
@@ -73,21 +73,6 @@
   return count_leading_zeros(mask) ^ (BitsPerWord - 1U);
 }
 
-<<<<<<< HEAD
-=======
-//------------------------------RegMask----------------------------------------
-// The ADL file describes how to print the machine-specific registers, as well
-// as any notion of register classes.  We provide a register mask, which is
-// just a collection of Register numbers.
-
-// The ADLC defines 2 macros, RM_SIZE_IN_INTS and FORALL_BODY.
-// RM_SIZE_IN_INTS is the size of a register mask in 32-bit words.
-// FORALL_BODY replicates a BODY macro once per word in the register mask.
-// The usage is somewhat clumsy and limited to the regmask.[h,c]pp files.
-// However, it means the ADLC can redefine the unroll macro and all loops
-// over register masks will be unrolled by the correct amount.
-
->>>>>>> 60930a3e
 class RegMask {
 
   friend class RegMaskIterator;
@@ -95,79 +80,61 @@
   // RM_SIZE_IN_INTS is aligned to 64-bit - assert that this holds
   LP64_ONLY(STATIC_ASSERT(is_aligned(RM_SIZE_IN_INTS, 2)));
 
-<<<<<<< HEAD
-  static const unsigned int _WordBitMask = BitsPerWord - 1U;
-  static const unsigned int _LogWordBits = LogBitsPerWord;
-
-  // RM_SIZE, but in number of machine words
-  static const unsigned int _RM_SIZE     = LP64_ONLY(RM_SIZE >> 1) NOT_LP64(RM_SIZE);
-
-  // RM_SIZE_MIN, but in number of machine words
-  static const unsigned int _RM_SIZE_MIN =
-      LP64_ONLY(((RM_SIZE_MIN + 1) & ~1) >> 1) NOT_LP64(RM_SIZE_MIN);
+  static const unsigned int WORD_BIT_MASK = BitsPerWord - 1U;
+
+  // RM_SIZE_IN_INTS, but in number of machine words
+  static const unsigned int RM_SIZE_IN_WORDS = LP64_ONLY(RM_SIZE_IN_INTS >> 1) NOT_LP64(RM_SIZE_IN_INTS);
+
+  // RM_SIZE_IN_INTS_MIN, but in number of machine words
+  static const unsigned int RM_SIZE_IN_WORDS_MIN =
+      LP64_ONLY(((RM_SIZE_IN_INTS_MIN + 1) & ~1) >> 1) NOT_LP64(RM_SIZE_IN_INTS_MIN);
 
   // The last index (in machine words) of the (static) array of register mask
   // bits
-  static const unsigned int _RM_MAX      = _RM_SIZE - 1U;
-=======
-  static const unsigned int WORD_BIT_MASK = BitsPerWord - 1U;
-  static const unsigned int RM_SIZE_IN_WORDS =
-      LP64_ONLY(RM_SIZE_IN_INTS >> 1) NOT_LP64(RM_SIZE_IN_INTS);
   static const unsigned int RM_WORD_MAX_INDEX = RM_SIZE_IN_WORDS - 1U;
->>>>>>> 60930a3e
 
   // Compute a best-effort (statically known) upper bound for register mask
   // size in 32-bit words. When extending/growing register masks, we should
   // never grow past this size.
-  static const unsigned int RM_SIZE_MAX =
-      (((RM_SIZE_MIN << 5) +                // Slots for machine registers
+  static const unsigned int RM_SIZE_IN_INTS_MAX =
+      (((RM_SIZE_IN_INTS_MIN << 5) +        // Slots for machine registers
         (max_method_parameter_length * 2) + // Slots for incoming arguments (from caller)
         (max_method_parameter_length * 2) + // Slots for outgoing arguments (to callee)
         BoxLockNode_SLOT_LIMIT +            // Slots for locks
         64                                  // Padding, reserved words, etc.
         ) + 31) >> 5; // Number of bits -> number of 32-bit words
 
-  // RM_SIZE_MAX, but in number of machine words
-  static const unsigned int _RM_SIZE_MAX =
-      LP64_ONLY(((RM_SIZE_MAX + 1) & ~1) >> 1) NOT_LP64(RM_SIZE_MAX);
+  // RM_SIZE_IN_INTS_MAX, but in number of machine words
+  static const unsigned int RM_SIZE_IN_WORDS_MAX =
+      LP64_ONLY(((RM_SIZE_IN_INTS_MAX + 1) & ~1) >> 1) NOT_LP64(RM_SIZE_IN_INTS_MAX);
 
   // Sanity check
-  STATIC_ASSERT(RM_SIZE <= RM_SIZE_MAX);
+  STATIC_ASSERT(RM_SIZE_IN_INTS <= RM_SIZE_IN_INTS_MAX);
 
   // Ensure that register masks cannot grow beyond the point at which
   // OptoRegPair can no longer index the whole mask
-  STATIC_ASSERT(OptoRegPair::can_fit((RM_SIZE_MAX << 5) - 1));
+  STATIC_ASSERT(OptoRegPair::can_fit((RM_SIZE_IN_INTS_MAX << 5) - 1));
 
   union {
-<<<<<<< HEAD
     // Array of Register Mask bits.  This array is large enough to cover all
     // the machine registers and usually all parameters that need to be passed
     // on the stack (stack registers) up to some interesting limit. On Intel,
     // the limit is something like 90+ parameters.
 
     // Viewed as an array of 32-bit words
-    int       _RM_I[RM_SIZE];
+    int _rm_int[RM_SIZE_IN_INTS];
 
     // Viewed as an array of machine words
-    uintptr_t _RM_UP[_RM_SIZE];
-=======
-    // Array of Register Mask bits.  This array is large enough to cover
-    // all the machine registers and all parameters that need to be passed
-    // on the stack (stack registers) up to some interesting limit.  Methods
-    // that need more parameters will NOT be compiled.  On Intel, the limit
-    // is something like 90+ parameters.
-    int _rm_int[RM_SIZE_IN_INTS];
     uintptr_t _rm_word[RM_SIZE_IN_WORDS];
->>>>>>> 60930a3e
   };
 
   // In rare situations (e.g., "more than 90+ parameters on Intel"), we need to
   // extend the register mask with dynamically allocated memory. We keep the
-  // base statically allocated _RM_UP, and arena allocate the extended mask
-  // (_RM_UP_EXT) separately. Another, perhaps more elegant, option would be to
+  // base statically allocated _rm_word, and arena allocate the extended mask
+  // (_rm_word_ext) separately. Another, perhaps more elegant, option would be to
   // have two subclasses of RegMask, where one is statically allocated and one
   // is (entirely) dynamically allocated. Given that register mask extension is
-  // rare, we decided to use the current approach (_RM_UP and _RM_UP_EXT) to
+  // rare, we decided to use the current approach (_rm_word and _rm_word_ext) to
   // keep the common case fast. Most of the time, we will then not need to
   // dynamically allocate anything.
   //
@@ -181,19 +148,19 @@
   //
   // After addressing these limitations, we should consider using a
   // GrowableArray here.
-  uintptr_t* _RM_UP_EXT = nullptr;
+  uintptr_t* _rm_word_ext = nullptr;
 
 #ifdef ASSERT
   // Register masks may get shallowly copied without the use of constructors,
   // for example as part of `Node::clone`. This is problematic when dealing with
-  // the externally allocated memory for _RM_UP_EXT. Therefore, we need some
+  // the externally allocated memory for _rm_word_ext. Therefore, we need some
   // sanity checks to ensure we have addressed all such cases. The below
   // variables enable such checks.
   //
-  // The original address of the _RM_UP_EXT variable, set when using
-  // constructors. If we get copied/cloned, &_RM_UP_EXT will no longer equal
+  // The original address of the _rm_word_ext variable, set when using
+  // constructors. If we get copied/cloned, &_rm_word_ext will no longer equal
   // _original_ext_address.
-  uintptr_t** _original_ext_address = &_RM_UP_EXT;
+  uintptr_t** _original_ext_address = &_rm_word_ext;
   //
   // If the original version, of which we may be a clone, is read-only. In such
   // cases, we can allow read-only sharing.
@@ -201,7 +168,7 @@
 #endif
 
   // Current total register mask size in machine words
-  unsigned int _rm_size;
+  unsigned int _rm_size_in_words;
 
   // We support offsetting register masks to present different views of the
   // register space, mainly for use in PhaseChaitin::Select. The _offset
@@ -209,28 +176,28 @@
   // registers before the offset to not be included in the register mask.
   unsigned int _offset;
 
-  // If _all_stack = true, we consider all registers beyond what the register
-  // mask can currently represent to be included. If _all_stack = false, we
+  // If _infinite_stack = true, we consider all registers beyond what the register
+  // mask can currently represent to be included. If _infinite_stack = false, we
   // consider the registers not included.
-  bool _all_stack = false;
+  bool _infinite_stack = false;
 
   // The low and high watermarks represent the lowest and highest word that
   // might contain set register mask bits, respectively. We guarantee that
   // there are no bits in words outside this range, but any word at and between
-  // the two marks can still be 0. We do not guarantee that the watermarks are
-  // optimal. If _hwm < _lwm, the register mask is necessarily empty. Indeed,
-  // when we construct empty register masks, we set _hwm = 0 and _lwm = max.
-  // The watermarks do not concern _all_stack-registers.
+  // the two marks can still be 0. We only use the watermarks to improve
+  // performance, and do not guarantee that the watermarks are optimal. If _hwm
+  // < _lwm, the register mask is necessarily empty. Indeed, when we construct
+  // empty register masks, we set _hwm = 0 and _lwm = max. The watermarks do not
+  // concern _infinite_stack-registers.
   unsigned int _lwm;
   unsigned int _hwm;
 
-<<<<<<< HEAD
   // The following diagram illustrates the internal representation of a RegMask
   // (with _offset = 0, for a made-up platform with 10 registers and 4-bit
   // words) that has been extended with two additional words to represent more
   // stack locations:
-  //                                            _hwm=3
-  //                     _lwm=1                RM_SIZE=3                _rm_size=5
+  //                                                   _hwm=3
+  //                         _lwm=1          RM_SIZE_IN_INTS=3       _rm_size_in_words=5
   //                       |                       |                        |
   //            r0 r1 r2 r3 r4 r5 r6 r7 r8 r9 s0 s1   s2 s3 s4 s5 s6 s7 s8 s9 s10 s11 ...
   // Content:  [0  0  0  0 |0  1  1  0 |0  0  1  0 ] [1  1  0  1 |0  0  0  0] as  as  as
@@ -238,60 +205,62 @@
   //
   //          \____________________________________/ \______________________/
   //                                 |                           |
-  //                               RM_UP                     RM_UP_EXT
+  //                             _rm_word                     _rm_word_ext
   //          \_____________________________________________________________/
   //                                          |
-  //                                      _rm_size
+  //                                  _rm_size_in_words=5
   //
   // In this example, registers {r5, r6} and stack locations {s0, s2, s3, s5}
-  // are included in the register mask. Depending on the value of _all_stack
-  // (denoted with as), {s10, s11, ...} are all included (as = 1) or excluded
-  // (as = 0). Note that all registers/stack locations under _lwm and over _hwm
-  // are excluded. The exception is {s10, s11, ...}, where the value is decided
-  // solely by _all_stack, regardless of the value of _hwm.
+  // are included in the register mask. Depending on the value of
+  // _infinite_stack (denoted with as), {s10, s11, ...} are all included (as =
+  // 1) or excluded (as = 0). Note that all registers/stack locations under _lwm
+  // and over _hwm are excluded. The exception is {s10, s11, ...}, where the
+  // value is decided solely by _infinite_stack, regardless of the value of
+  // _hwm.
   //
   // The only operation that may update the _offset attribute is
   // RegMask::rollover(). This operation requires the register mask to be
-  // clean/empty (all zeroes), except for _all_stack, which must be true, and
-  // has the effect of increasing _offset by _rm_size and setting all bits (now
-  // necessarily representing stack locations) to 1. Here is how the above
-  // register mask looks like after clearing, setting _all_stack to true, and
-  // successfully rolling over:
+  // clean/empty (all zeroes), except for _infinite_stack, which must be true,
+  // and has the effect of increasing _offset by _rm_size_in_words and setting
+  // all bits (now necessarily representing stack locations) to 1. Here is how
+  // the above register mask looks like after clearing, setting _infinite_stack
+  // to true, and successfully rolling over:
   //
-  //          _lwm=0                                      RM_SIZE=3           _hwm=3      _rm_size=5
-  //           |                                              |                 |             |
+  //                                                                                _hwm=4
+  //              _lwm=0                             RM_SIZE_IN_INTS=3                    _rm_size_in_words=5
+  //           |                                              |                               |
   //            s10 s11 s12 s13 s14 s15 s16 s17 s18 s19 s20 s21  s22 s23 s24 s25 s26 s27 s28 s29 s30 s31 ...
   // Content:  [1   1   1   1  |1   1   1   1  |1   1   1   1 ] [1   1   1   1  |1   1   1   1]  1   1   1
   //   Index: [0]             [1]             [2]              [0]             [1]
   //
   //          \_______________________________________________/ \_____________________________/
   //                                    |                                     |
-  //                                  RM_UP                               RM_UP_EXT
+  //                                _rm_word                             _rm_word_ext
   //          \_______________________________________________________________________________/
   //                                                  |
-  //                                       _rm_size = _offset = 5
+  //                                  _rm_size_in_words = _offset = 5
 
   // Access word i in the register mask.
-  const uintptr_t& rm_up(unsigned int i) const {
-    assert(_read_only || _original_ext_address == &_RM_UP_EXT, "clone sanity check");
-    assert(i < _rm_size, "sanity");
-    if (i < _RM_SIZE) {
-      return _RM_UP[i];
+  const uintptr_t& rm_word(unsigned int i) const {
+    assert(_read_only || _original_ext_address == &_rm_word_ext, "clone sanity check");
+    assert(i < _rm_size_in_words, "sanity");
+    if (i < RM_SIZE_IN_WORDS) {
+      return _rm_word[i];
     } else {
-      assert(_RM_UP_EXT != nullptr, "sanity");
-      return _RM_UP_EXT[i - _RM_SIZE];
+      assert(_rm_word_ext != nullptr, "sanity");
+      return _rm_word_ext[i - RM_SIZE_IN_WORDS];
     }
   }
 
   // Non-const version of the above.
-  uintptr_t& rm_up(unsigned int i) {
-    assert(_original_ext_address == &_RM_UP_EXT, "clone sanity check");
-    return const_cast<uintptr_t&>(const_cast<const RegMask*>(this)->rm_up(i));
+  uintptr_t& rm_word(unsigned int i) {
+    assert(_original_ext_address == &_rm_word_ext, "clone sanity check");
+    return const_cast<uintptr_t&>(const_cast<const RegMask*>(this)->rm_word(i));
   }
 
   // The maximum word index
-  unsigned int rm_max() const {
-    return _rm_size - 1U;
+  unsigned int rm_word_max_index() const {
+    return _rm_size_in_words - 1U;
   }
 
   // Where to extend the register mask
@@ -299,29 +268,29 @@
 
   // Grow the register mask to ensure it can fit at least min_size words.
   void grow(unsigned int min_size, bool init = true) {
-    if (min_size > _rm_size) {
-      assert(min_size <= _RM_SIZE_MAX, "unexpected register mask growth");
+    if (min_size > _rm_size_in_words) {
+      assert(min_size <= RM_SIZE_IN_WORDS_MAX, "unexpected register mask growth");
       assert(_arena != nullptr, "register mask not growable");
-      min_size = MIN2(_RM_SIZE_MAX, round_up_power_of_2(min_size));
-      unsigned int old_size = _rm_size;
-      unsigned int old_ext_size = old_size - _RM_SIZE;
-      unsigned int new_ext_size = min_size - _RM_SIZE;
-      _rm_size = min_size;
-      if (_RM_UP_EXT == nullptr) {
+      min_size = MIN2(RM_SIZE_IN_WORDS_MAX, round_up_power_of_2(min_size));
+      unsigned int old_size = _rm_size_in_words;
+      unsigned int old_ext_size = old_size - RM_SIZE_IN_WORDS;
+      unsigned int new_ext_size = min_size - RM_SIZE_IN_WORDS;
+      _rm_size_in_words = min_size;
+      if (_rm_word_ext == nullptr) {
         assert(old_ext_size == 0, "sanity");
-        _RM_UP_EXT = NEW_ARENA_ARRAY(_arena, uintptr_t, new_ext_size);
+        _rm_word_ext = NEW_ARENA_ARRAY(_arena, uintptr_t, new_ext_size);
       } else {
-        assert(_original_ext_address == &_RM_UP_EXT, "clone sanity check");
-        _RM_UP_EXT = REALLOC_ARENA_ARRAY(_arena, uintptr_t, _RM_UP_EXT,
+        assert(_original_ext_address == &_rm_word_ext, "clone sanity check");
+        _rm_word_ext = REALLOC_ARENA_ARRAY(_arena, uintptr_t, _rm_word_ext,
                                          old_ext_size, new_ext_size);
       }
       if (init) {
         int fill = 0;
-        if (is_AllStack()) {
+        if (is_infinite_stack()) {
           fill = 0xFF;
-          _hwm = rm_max();
+          _hwm = rm_word_max_index();
         }
-        set_range(old_size, fill, _rm_size - old_size);
+        set_range(old_size, fill, _rm_size_in_words - old_size);
       }
     }
   }
@@ -333,27 +302,27 @@
     _lwm = src._lwm;
 
     // Copy base mask
-    memcpy(_RM_UP, src._RM_UP, sizeof(uintptr_t) * _RM_SIZE);
-    _all_stack = src._all_stack;
+    memcpy(_rm_word, src._rm_word, sizeof(uintptr_t) * RM_SIZE_IN_WORDS);
+    _infinite_stack = src._infinite_stack;
 
     // Copy extension
-    if (src._RM_UP_EXT != nullptr) {
-      assert(src._rm_size > _RM_SIZE, "sanity");
-      assert(_original_ext_address == &_RM_UP_EXT, "clone sanity check");
-      grow(src._rm_size, false);
-      memcpy(_RM_UP_EXT, src._RM_UP_EXT,
-             sizeof(uintptr_t) * (src._rm_size - _RM_SIZE));
+    if (src._rm_word_ext != nullptr) {
+      assert(src._rm_size_in_words > RM_SIZE_IN_WORDS, "sanity");
+      assert(_original_ext_address == &_rm_word_ext, "clone sanity check");
+      grow(src._rm_size_in_words, false);
+      memcpy(_rm_word_ext, src._rm_word_ext,
+             sizeof(uintptr_t) * (src._rm_size_in_words - RM_SIZE_IN_WORDS));
     }
 
     // If the source is smaller than us, we need to set the gap according to
-    // the sources all_stack flag.
-    if (src._rm_size < _rm_size) {
+    // the sources infinite_stack flag.
+    if (src._rm_size_in_words < _rm_size_in_words) {
       int value = 0;
-      if (src.is_AllStack()) {
+      if (src.is_infinite_stack()) {
         value = 0xFF;
-        _hwm = rm_max();
-      }
-      set_range(src._rm_size, value, _rm_size - src._rm_size);
+        _hwm = rm_word_max_index();
+      }
+      set_range(src._rm_size_in_words, value, _rm_size_in_words - src._rm_size_in_words);
     }
 
     assert(valid_watermarks(), "post-condition");
@@ -363,39 +332,39 @@
     if (_hwm < _lwm) {
       return;
     }
-    while ((_hwm > _lwm) && rm_up(_hwm) == 0) {
+    while ((_hwm > _lwm) && rm_word(_hwm) == 0) {
       _hwm--;
     }
-    while ((_lwm < _hwm) && rm_up(_lwm) == 0) {
+    while ((_lwm < _hwm) && rm_word(_lwm) == 0) {
       _lwm++;
     }
-    if ((_lwm == _hwm) && rm_up(_lwm) == 0) {
-      _lwm = rm_max();
+    if ((_lwm == _hwm) && rm_word(_lwm) == 0) {
+      _lwm = rm_word_max_index();
       _hwm = 0;
     }
   }
 
   // Set a span of words in the register mask to a given value.
   void set_range(unsigned int start, int value, unsigned int length) {
-    if (start < _RM_SIZE) {
-      memset(_RM_UP + start, value,
-             sizeof(uintptr_t) * MIN2((int)length, (int)_RM_SIZE - (int)start));
-    }
-    if (start + length > _RM_SIZE) {
-      assert(_RM_UP_EXT != nullptr, "sanity");
-      assert(_original_ext_address == &_RM_UP_EXT, "clone sanity check");
-      memset(_RM_UP_EXT + MAX2((int)start - (int)_RM_SIZE, 0), value,
+    if (start < RM_SIZE_IN_WORDS) {
+      memset(_rm_word + start, value,
+             sizeof(uintptr_t) * MIN2((int)length, (int)RM_SIZE_IN_WORDS - (int)start));
+    }
+    if (start + length > RM_SIZE_IN_WORDS) {
+      assert(_rm_word_ext != nullptr, "sanity");
+      assert(_original_ext_address == &_rm_word_ext, "clone sanity check");
+      memset(_rm_word_ext + MAX2((int)start - (int)RM_SIZE_IN_WORDS, 0), value,
              sizeof(uintptr_t) *
-                 MIN2((int)length, (int)length - ((int)_RM_SIZE - (int)start)));
+                 MIN2((int)length, (int)length - ((int)RM_SIZE_IN_WORDS - (int)start)));
     }
   }
 
 public:
-  unsigned int rm_size() const {
-    return _rm_size;
-  }
-  unsigned int rm_size_bits() const {
-    return _rm_size * BitsPerWord;
+  unsigned int rm_size_in_words() const {
+    return _rm_size_in_words;
+  }
+  unsigned int rm_size_in_bits() const {
+    return _rm_size_in_words * BitsPerWord;
   }
 
   bool is_offset() const {
@@ -405,16 +374,12 @@
     return _offset * BitsPerWord;
   };
 
-  bool is_AllStack() const {
-    return _all_stack;
-  }
-  void set_AllStack(bool value) {
-    _all_stack = value;
-  }
-=======
- public:
-  enum { CHUNK_SIZE = RM_SIZE_IN_WORDS * BitsPerWord };
->>>>>>> 60930a3e
+  bool is_infinite_stack() const {
+    return _infinite_stack;
+  }
+  void set_infinite_stack(bool value) {
+    _infinite_stack = value;
+  }
 
   // SlotsPerLong is 2, since slots are 32 bits and longs are 64 bits.
   // Also, consider the maximum alignment size for a normally allocated
@@ -444,8 +409,8 @@
 #   define BODY(I) int a##I,
       FORALL_BODY
 #   undef BODY
-      bool all_stack)
-      : _rm_size(_RM_SIZE), _offset(0), _all_stack(all_stack), _arena(nullptr) {
+      bool infinite_stack)
+      : _rm_size_in_words(RM_SIZE_IN_WORDS), _offset(0), _infinite_stack(infinite_stack), _arena(nullptr) {
 #if defined(VM_LITTLE_ENDIAN) || !defined(_LP64)
 #   define BODY(I) _rm_int[I] = a##I;
 #else
@@ -465,28 +430,13 @@
     assert(valid_watermarks(), "post-condition");
   }
 
-<<<<<<< HEAD
   // Construct an empty mask
   RegMask(Arena* arena DEBUG_ONLY(COMMA bool read_only = false))
-      : _RM_UP() DEBUG_ONLY(COMMA _read_only(read_only)), _rm_size(_RM_SIZE),
-        _offset(0), _all_stack(false), _lwm(_RM_MAX), _hwm(0), _arena(arena) {
+      : _rm_word() DEBUG_ONLY(COMMA _read_only(read_only)), _rm_size_in_words(RM_SIZE_IN_WORDS),
+        _offset(0), _infinite_stack(false), _lwm(RM_WORD_MAX_INDEX), _hwm(0), _arena(arena) {
     assert(valid_watermarks(), "post-condition");
   }
   RegMask() : RegMask(nullptr) {
-=======
-  // Handy copying constructor
-  RegMask(RegMask *rm) {
-    _hwm = rm->_hwm;
-    _lwm = rm->_lwm;
-    for (unsigned i = 0; i < RM_SIZE_IN_WORDS; i++) {
-      _rm_word[i] = rm->_rm_word[i];
-    }
-    assert(valid_watermarks(), "post-condition");
-  }
-
-  // Construct an empty mask
-  RegMask() : _rm_word(), _lwm(RM_WORD_MAX_INDEX), _hwm(0) {
->>>>>>> 60930a3e
     assert(valid_watermarks(), "post-condition");
   }
 
@@ -498,10 +448,9 @@
   }
   RegMask(OptoReg::Name reg) : RegMask(reg, nullptr) {}
 
-<<<<<<< HEAD
   // Deep copying
   RegMask(const RegMask& rm, Arena* arena)
-      : _rm_size(_RM_SIZE), _offset(rm._offset), _arena(arena) {
+      : _rm_size_in_words(RM_SIZE_IN_WORDS), _offset(rm._offset), _arena(arena) {
     copy(rm);
   }
 
@@ -518,43 +467,20 @@
     if (reg < 0) {
       return false;
     }
-    if (reg >= (int)rm_size_bits()) {
-      return is_AllStack();
+    if (reg >= (int)rm_size_in_bits()) {
+      return is_infinite_stack();
     }
     unsigned int r = (unsigned int)reg;
-    return rm_up(r >> _LogWordBits) & (uintptr_t(1) << (r & _WordBitMask));
-=======
-  // Check for register being in mask
-  bool Member(OptoReg::Name reg) const {
-    assert(reg < CHUNK_SIZE, "");
-
-    unsigned r = (unsigned)reg;
-    return _rm_word[r >> LogBitsPerWord] & (uintptr_t(1) << (r & WORD_BIT_MASK));
-  }
-
-  // The last bit in the register mask indicates that the mask should repeat
-  // indefinitely with ONE bits.  Returns TRUE if mask is infinite or
-  // unbounded in size.  Returns FALSE if mask is finite size.
-  bool is_infinite_stack() const {
-    return (_rm_word[RM_WORD_MAX_INDEX] & (uintptr_t(1) << WORD_BIT_MASK)) != 0;
-  }
-
-  void set_infinite_stack() {
-    _rm_word[RM_WORD_MAX_INDEX] |= (uintptr_t(1) << WORD_BIT_MASK);
->>>>>>> 60930a3e
-  }
-
-  // Empty mask check. Ignores registers included through the all_stack flag.
+    return rm_word(r >> LogBitsPerWord) & (uintptr_t(1) << (r & WORD_BIT_MASK));
+  }
+
+  // Empty mask check. Ignores registers included through the infinite_stack flag.
   bool is_Empty() const {
     assert(valid_watermarks(), "sanity");
     for (unsigned i = _lwm; i <= _hwm; i++) {
-<<<<<<< HEAD
-      if (rm_up(i) != 0) {
+      if (rm_word(i) != 0) {
         return false;
       }
-=======
-      tmp |= _rm_word[i];
->>>>>>> 60930a3e
     }
     return true;
   }
@@ -563,38 +489,26 @@
   OptoReg::Name find_first_elem() const {
     assert(valid_watermarks(), "sanity");
     for (unsigned i = _lwm; i <= _hwm; i++) {
-<<<<<<< HEAD
-      uintptr_t bits = rm_up(i);
+      uintptr_t bits = rm_word(i);
       if (bits != 0) {
-        return OptoReg::Name(offset_bits() + (i << _LogWordBits) +
+        return OptoReg::Name(offset_bits() + (i << LogBitsPerWord) +
                              find_lowest_bit(bits));
-=======
-      uintptr_t bits = _rm_word[i];
-      if (bits) {
-        return OptoReg::Name((i << LogBitsPerWord) + find_lowest_bit(bits));
->>>>>>> 60930a3e
       }
     }
     return OptoReg::Name(OptoReg::Bad);
   }
 
   // Get highest-numbered register from mask, or BAD if mask is empty. Ignores
-  // registers included through the all_stack flag.
+  // registers included through the infinite_stack flag.
   OptoReg::Name find_last_elem() const {
     assert(valid_watermarks(), "sanity");
     // Careful not to overflow if _lwm == 0
     unsigned i = _hwm + 1;
     while (i > _lwm) {
-<<<<<<< HEAD
-      uintptr_t bits = rm_up(--i);
+      uintptr_t bits = rm_word(--i);
       if (bits != 0) {
-        return OptoReg::Name(offset_bits() + (i << _LogWordBits) +
+        return OptoReg::Name(offset_bits() + (i << LogBitsPerWord) +
                              find_highest_bit(bits));
-=======
-      uintptr_t bits = _rm_word[--i];
-      if (bits) {
-        return OptoReg::Name((i << LogBitsPerWord) + find_highest_bit(bits));
->>>>>>> 60930a3e
       }
     }
     return OptoReg::Name(OptoReg::Bad);
@@ -607,37 +521,27 @@
   // Verify watermarks are sane, i.e., within bounds and that no
   // register words below or above the watermarks have bits set.
   bool valid_watermarks() const {
-<<<<<<< HEAD
-    assert(_hwm < _rm_size, "_hwm out of range: %d", _hwm);
-    assert(_lwm < _rm_size, "_lwm out of range: %d", _lwm);
+    assert(_hwm < _rm_size_in_words, "_hwm out of range: %d", _hwm);
+    assert(_lwm < _rm_size_in_words, "_lwm out of range: %d", _lwm);
     for (unsigned i = 0; i < _lwm; i++) {
-      assert(rm_up(i) == 0, "_lwm too high: %d regs at: %d", _lwm, i);
-    }
-    for (unsigned i = _hwm + 1; i < _rm_size; i++) {
-      assert(rm_up(i) == 0, "_hwm too low: %d regs at: %d", _hwm, i);
+      assert(rm_word(i) == 0, "_lwm too high: %d regs at: %d", _lwm, i);
+    }
+    for (unsigned i = _hwm + 1; i < _rm_size_in_words; i++) {
+      assert(rm_word(i) == 0, "_hwm too low: %d regs at: %d", _hwm, i);
     }
     return true;
   }
 
-  bool is_AllStack_only() const {
-    assert(valid_watermarks(), "sanity");
-    if (!is_AllStack()) {
+  bool is_infinite_stack_only() const {
+    assert(valid_watermarks(), "sanity");
+    if (!is_infinite_stack()) {
       return false;
     }
     uintptr_t tmp = 0;
     for (unsigned int i = _lwm; i <= _hwm; i++) {
-      if (rm_up(i) != 0) {
+      if (rm_word(i) != 0) {
         return false;
       }
-=======
-    assert(_hwm < RM_SIZE_IN_WORDS, "_hwm out of range: %d", _hwm);
-    assert(_lwm < RM_SIZE_IN_WORDS, "_lwm out of range: %d", _lwm);
-    for (unsigned i = 0; i < _lwm; i++) {
-      assert(_rm_word[i] == 0, "_lwm too high: %d regs at: %d", _lwm, i);
-    }
-    for (unsigned i = _hwm + 1; i < RM_SIZE_IN_WORDS; i++) {
-      assert(_rm_word[i] == 0, "_hwm too low: %d regs at: %d", _hwm, i);
->>>>>>> 60930a3e
     }
     return true;
   }
@@ -678,45 +582,41 @@
   static int num_registers(uint ireg);
   static int num_registers(uint ireg, LRG &lrg);
 
-  // Overlap test. Non-zero if any registers in common, including all_stack.
+  // Overlap test. Non-zero if any registers in common, including infinite_stack.
   bool overlap(const RegMask &rm) const {
     assert(_offset == rm._offset, "offset mismatch");
     assert(valid_watermarks() && rm.valid_watermarks(), "sanity");
 
-    // Very common overlap case: _rm_up overlap. Check first to reduce
+    // Very common overlap case: _rm_word overlap. Check first to reduce
     // execution time.
     unsigned hwm = MIN2(_hwm, rm._hwm);
     unsigned lwm = MAX2(_lwm, rm._lwm);
     for (unsigned i = lwm; i <= hwm; i++) {
-<<<<<<< HEAD
-      if ((rm_up(i) & rm.rm_up(i)) != 0) {
+      if ((rm_word(i) & rm.rm_word(i)) != 0) {
         return true;
       }
-=======
-      result |= _rm_word[i] & rm._rm_word[i];
->>>>>>> 60930a3e
     }
 
     // Very rare overlap cases below.
 
-    // We are both all_stack
-    if (is_AllStack() && rm.is_AllStack()) {
+    // We are both infinite_stack
+    if (is_infinite_stack() && rm.is_infinite_stack()) {
       return true;
     }
 
-    // We are all_stack and rm _hwm is bigger than us
-    if (is_AllStack() && rm._hwm >= _rm_size) {
-      for (unsigned i = MAX2(rm._lwm, _rm_size); i <= rm._hwm; i++) {
-        if (rm.rm_up(i) != 0) {
+    // We are infinite_stack and rm _hwm is bigger than us
+    if (is_infinite_stack() && rm._hwm >= _rm_size_in_words) {
+      for (unsigned i = MAX2(rm._lwm, _rm_size_in_words); i <= rm._hwm; i++) {
+        if (rm.rm_word(i) != 0) {
           return true;
         }
       }
     }
 
-    // rm is all_stack and our _hwm is bigger than rm
-    if (rm.is_AllStack() && _hwm >= rm._rm_size) {
-      for (unsigned i = MAX2(_lwm, rm._rm_size); i <= _hwm; i++) {
-        if (rm_up(i) != 0) {
+    // rm is infinite_stack and our _hwm is bigger than rm
+    if (rm.is_infinite_stack() && _hwm >= rm._rm_size_in_words) {
+      for (unsigned i = MAX2(_lwm, rm._rm_size_in_words); i <= _hwm; i++) {
+        if (rm_word(i) != 0) {
           return true;
         }
       }
@@ -732,16 +632,10 @@
 
   // Clear a register mask. Does not clear any offset.
   void Clear() {
-<<<<<<< HEAD
-    _lwm = rm_max();
+    _lwm = rm_word_max_index();
     _hwm = 0;
-    set_range(0, 0, _rm_size);
-    set_AllStack(false);
-=======
-    _lwm = RM_WORD_MAX_INDEX;
-    _hwm = 0;
-    memset(_rm_word, 0, sizeof(uintptr_t) * RM_SIZE_IN_WORDS);
->>>>>>> 60930a3e
+    set_range(0, 0, _rm_size_in_words);
+    set_infinite_stack(false);
     assert(valid_watermarks(), "sanity");
   }
 
@@ -754,14 +648,9 @@
   // Fill a register mask with 1's from the current offset.
   void Set_All_From_Offset() {
     _lwm = 0;
-<<<<<<< HEAD
-    _hwm = rm_max();
-    set_range(0, 0xFF, _rm_size);
-    set_AllStack(true);
-=======
-    _hwm = RM_WORD_MAX_INDEX;
-    memset(_rm_word, 0xFF, sizeof(uintptr_t) * RM_SIZE_IN_WORDS);
->>>>>>> 60930a3e
+    _hwm = rm_word_max_index();
+    set_range(0, 0xFF, _rm_size_in_words);
+    set_infinite_stack(true);
     assert(valid_watermarks(), "sanity");
   }
 
@@ -773,18 +662,18 @@
     assert(reg >= 0, "register outside mask");
     assert(valid_watermarks(), "pre-condition");
     unsigned int r = (unsigned int)reg;
-    unsigned int index = r >> _LogWordBits;
+    unsigned int index = r >> LogBitsPerWord;
     unsigned int min_size = index + 1;
     grow(min_size);
-    rm_up(index) |= (uintptr_t(-1) << (r & _WordBitMask));
-    if (index < rm_max()) {
-      set_range(index + 1, 0xFF, rm_max() - index);
+    rm_word(index) |= (uintptr_t(-1) << (r & WORD_BIT_MASK));
+    if (index < rm_word_max_index()) {
+      set_range(index + 1, 0xFF, rm_word_max_index() - index);
     }
     if (index < _lwm) {
       _lwm = index;
     }
-    _hwm = rm_max();
-    set_AllStack(true);
+    _hwm = rm_word_max_index();
+    set_infinite_stack(true);
     assert(valid_watermarks(), "post-condition");
   }
 
@@ -795,63 +684,44 @@
     assert(reg != OptoReg::Special, "sanity");
     assert(reg >= 0, "register outside mask");
     assert(valid_watermarks(), "pre-condition");
-<<<<<<< HEAD
     unsigned int r = (unsigned int)reg;
-    unsigned int index = r >> _LogWordBits;
+    unsigned int index = r >> LogBitsPerWord;
     unsigned int min_size = index + 1;
     grow(min_size);
     if (index > _hwm) _hwm = index;
     if (index < _lwm) _lwm = index;
-    rm_up(index) |= (uintptr_t(1) << (r & _WordBitMask));
-=======
-    unsigned r = (unsigned)reg;
-    unsigned index = r >> LogBitsPerWord;
-    if (index > _hwm) _hwm = index;
-    if (index < _lwm) _lwm = index;
-    _rm_word[index] |= (uintptr_t(1) << (r & WORD_BIT_MASK));
->>>>>>> 60930a3e
+    rm_word(index) |= (uintptr_t(1) << (r & WORD_BIT_MASK));
     assert(valid_watermarks(), "post-condition");
   }
 
   // Remove register from mask
   void Remove(OptoReg::Name reg) {
-<<<<<<< HEAD
     reg = reg - offset_bits();
     assert(reg >= 0, "register outside mask");
-    assert(reg < (int)rm_size_bits(), "register outside mask");
+    assert(reg < (int)rm_size_in_bits(), "register outside mask");
     unsigned int r = (unsigned int)reg;
-    rm_up(r >> _LogWordBits) &= ~(uintptr_t(1) << (r & _WordBitMask));
-=======
-    assert(reg < CHUNK_SIZE, "");
-    unsigned r = (unsigned)reg;
-    _rm_word[r >> LogBitsPerWord] &= ~(uintptr_t(1) << (r & WORD_BIT_MASK));
->>>>>>> 60930a3e
+    rm_word(r >> LogBitsPerWord) &= ~(uintptr_t(1) << (r & WORD_BIT_MASK));
   }
 
   // OR 'rm' into 'this'
   void OR(const RegMask &rm) {
     assert(_offset == rm._offset, "offset mismatch");
     assert(valid_watermarks() && rm.valid_watermarks(), "sanity");
-    grow(rm._rm_size);
+    grow(rm._rm_size_in_words);
     // OR widens the live range
     if (_lwm > rm._lwm) _lwm = rm._lwm;
     if (_hwm < rm._hwm) _hwm = rm._hwm;
-<<<<<<< HEAD
     // Compute OR with all words from rm
-    for (unsigned int i = _lwm; i <= _hwm && i < rm._rm_size; i++) {
-      rm_up(i) |= rm.rm_up(i);
-    }
-    // If rm is smaller than us and has the all_stack flag set, we need to set
+    for (unsigned int i = _lwm; i <= _hwm && i < rm._rm_size_in_words; i++) {
+      rm_word(i) |= rm.rm_word(i);
+    }
+    // If rm is smaller than us and has the infinite_stack flag set, we need to set
     // all bits in the gap to 1.
-    if (rm.is_AllStack() && rm._rm_size < _rm_size) {
-      set_range(rm._rm_size, 0xFF, _rm_size - rm._rm_size);
-      _hwm = rm_max();
-=======
-    for (unsigned i = _lwm; i <= _hwm; i++) {
-      _rm_word[i] |= rm._rm_word[i];
->>>>>>> 60930a3e
-    }
-    set_AllStack(is_AllStack() || rm.is_AllStack());
+    if (rm.is_infinite_stack() && rm._rm_size_in_words < _rm_size_in_words) {
+      set_range(rm._rm_size_in_words, 0xFF, _rm_size_in_words - rm._rm_size_in_words);
+      _hwm = rm_word_max_index();
+    }
+    set_infinite_stack(is_infinite_stack() || rm.is_infinite_stack());
     assert(valid_watermarks(), "sanity");
   }
 
@@ -859,37 +729,30 @@
   void AND(const RegMask &rm) {
     assert(_offset == rm._offset, "offset mismatch");
     assert(valid_watermarks() && rm.valid_watermarks(), "sanity");
-<<<<<<< HEAD
-    grow(rm._rm_size);
+    grow(rm._rm_size_in_words);
     // Compute AND with all words from rm. Do not evaluate words outside the
     // current watermark range, as they are already zero and an &= would not
     // change that
-    for (unsigned int i = _lwm; i <= _hwm && i < rm._rm_size; i++) {
-      rm_up(i) &= rm.rm_up(i);
-    }
-    // If rm is smaller than our high watermark and has the all_stack flag not
+    for (unsigned int i = _lwm; i <= _hwm && i < rm._rm_size_in_words; i++) {
+      rm_word(i) &= rm.rm_word(i);
+    }
+    // If rm is smaller than our high watermark and has the infinite_stack flag not
     // set, we need to set all bits in the gap to 0.
-    if (!rm.is_AllStack() && _hwm > rm.rm_max()) {
-      set_range(rm._rm_size, 0, _hwm - rm.rm_max());
-      _hwm = rm.rm_max();
+    if (!rm.is_infinite_stack() && _hwm > rm.rm_word_max_index()) {
+      set_range(rm._rm_size_in_words, 0, _hwm - rm.rm_word_max_index());
+      _hwm = rm.rm_word_max_index();
     }
     // Narrow the watermarks if rm spans a narrower range. Update after to
-    // ensure non-overlapping words are zeroed out. If rm has the all_stack
+    // ensure non-overlapping words are zeroed out. If rm has the infinite_stack
     // flag set and is smaller than our high watermark, take care not to
     // incorrectly lower the high watermark according to rm.
     if (_lwm < rm._lwm) {
       _lwm = rm._lwm;
-=======
-    // Do not evaluate words outside the current watermark range, as they are
-    // already zero and an &= would not change that
-    for (unsigned i = _lwm; i <= _hwm; i++) {
-      _rm_word[i] &= rm._rm_word[i];
->>>>>>> 60930a3e
-    }
-    if (_hwm > rm._hwm && !(rm.is_AllStack() && _hwm > rm.rm_max())) {
+    }
+    if (_hwm > rm._hwm && !(rm.is_infinite_stack() && _hwm > rm.rm_word_max_index())) {
       _hwm = rm._hwm;
     }
-    set_AllStack(is_AllStack() && rm.is_AllStack());
+    set_infinite_stack(is_infinite_stack() && rm.is_infinite_stack());
     assert(valid_watermarks(), "sanity");
   }
 
@@ -897,42 +760,41 @@
   void SUBTRACT(const RegMask &rm) {
     assert(_offset == rm._offset, "offset mismatch");
     assert(valid_watermarks() && rm.valid_watermarks(), "sanity");
-<<<<<<< HEAD
-    grow(rm._rm_size);
+    grow(rm._rm_size_in_words);
     unsigned int hwm = MIN2(_hwm, rm._hwm);
     unsigned int lwm = MAX2(_lwm, rm._lwm);
     for (unsigned int i = lwm; i <= hwm; i++) {
-      rm_up(i) &= ~rm.rm_up(i);
-    }
-    // If rm is smaller than our high watermark and has the all_stack flag set,
+      rm_word(i) &= ~rm.rm_word(i);
+    }
+    // If rm is smaller than our high watermark and has the infinite_stack flag set,
     // we need to set all bits in the gap to 0.
-    if (rm.is_AllStack() && _hwm > rm.rm_max()) {
-      set_range(rm.rm_size(), 0, _hwm - rm.rm_max());
-      _hwm = rm.rm_max();
-    }
-    set_AllStack(is_AllStack() && !rm.is_AllStack());
+    if (rm.is_infinite_stack() && _hwm > rm.rm_word_max_index()) {
+      set_range(rm.rm_size_in_words(), 0, _hwm - rm.rm_word_max_index());
+      _hwm = rm.rm_word_max_index();
+    }
+    set_infinite_stack(is_infinite_stack() && !rm.is_infinite_stack());
     trim_watermarks();
     assert(valid_watermarks(), "sanity");
   }
 
   // Subtract 'rm' from 'this', but ignore everything in 'rm' that does not
-  // overlap with us and do not modify our all_stack flag. Supports masks of
-  // differing offsets. Does not support 'rm' with the all_stack flag set.
+  // overlap with us and do not modify our infinite_stack flag. Supports masks of
+  // differing offsets. Does not support 'rm' with the infinite_stack flag set.
   void SUBTRACT_inner(const RegMask& rm) {
     assert(valid_watermarks() && rm.valid_watermarks(), "sanity");
-    assert(!rm.is_AllStack(), "not supported");
+    assert(!rm.is_infinite_stack(), "not supported");
     // Various translations due to differing offsets
     int rm_index_diff = _offset - rm._offset;
     int rm_hwm_tr = (int)rm._hwm - rm_index_diff;
     int rm_lwm_tr = (int)rm._lwm - rm_index_diff;
-    int rm_rm_max_tr = (int)rm.rm_max() - rm_index_diff;
-    int rm_rm_size_tr = (int)rm._rm_size - rm_index_diff;
+    int rm_rm_max_tr = (int)rm.rm_word_max_index() - rm_index_diff;
+    int rm_rm_size_tr = (int)rm._rm_size_in_words - rm_index_diff;
     int hwm = MIN2((int)_hwm, rm_hwm_tr);
     int lwm = MAX2((int)_lwm, rm_lwm_tr);
     for (int i = lwm; i <= hwm; i++) {
-      assert(i + rm_index_diff < (int)rm._rm_size, "sanity");
+      assert(i + rm_index_diff < (int)rm._rm_size_in_words, "sanity");
       assert(i + rm_index_diff >= 0, "sanity");
-      rm_up(i) &= ~rm.rm_up(i + rm_index_diff);
+      rm_word(i) &= ~rm.rm_word(i + rm_index_diff);
     }
     trim_watermarks();
     assert(valid_watermarks(), "sanity");
@@ -941,19 +803,13 @@
   // Roll over the register mask. The main use is to expose a new set of stack
   // slots for the register allocator. Return if the rollover succeeded or not.
   bool rollover() {
-    assert(is_AllStack_only(), "rolling over non-empty mask");
-    if (!OptoRegPair::can_fit((_rm_size + _offset + _rm_size) * BitsPerWord - 1)) {
+    assert(is_infinite_stack(), "rolling over non-empty mask");
+    if (!OptoRegPair::can_fit((_rm_size_in_words + _offset + _rm_size_in_words) * BitsPerWord - 1)) {
       // Ensure that register masks cannot roll over beyond the point at which
       // OptoRegPair can no longer index the whole mask.
       return false;
-=======
-    unsigned hwm = MIN2(_hwm, rm._hwm);
-    unsigned lwm = MAX2(_lwm, rm._lwm);
-    for (unsigned i = lwm; i <= hwm; i++) {
-      _rm_word[i] &= ~rm._rm_word[i];
->>>>>>> 60930a3e
-    }
-    _offset += _rm_size;
+    }
+    _offset += _rm_size_in_words;
     Set_All_From_Offset();
     return true;
   }
@@ -963,7 +819,7 @@
     uint sum = 0;
     assert(valid_watermarks(), "sanity");
     for (unsigned i = _lwm; i <= _hwm; i++) {
-      sum += population_count(rm_up(i));
+      sum += population_count(rm_word(i));
     }
     return sum;
   }
@@ -975,36 +831,36 @@
 
 public:
 
-  // Used to publically expose _RM_SIZE for testing purposes.
-  unsigned int static basic_rm_size() {
-    return _RM_SIZE;
-  }
-
-  unsigned int static rm_size_max_bits() {
-    return _RM_SIZE_MAX * BitsPerWord;
+  // Used to publically expose RM_SIZE_IN_WORDS for testing purposes.
+  unsigned int static basic_rm_size_in_words() {
+    return RM_SIZE_IN_WORDS;
+  }
+
+  unsigned int static rm_size_in_bits_max() {
+    return RM_SIZE_IN_WORDS_MAX * BitsPerWord;
   }
   bool equals(const RegMask& rm) const {
     assert(_offset == rm._offset, "offset mismatch");
-    if (_all_stack != rm._all_stack) {
+    if (_infinite_stack != rm._infinite_stack) {
       return false;
     }
     // Shared segment
-    for (unsigned int i = 0; i < MIN2(_rm_size, rm._rm_size); i++) {
-      if (rm_up(i) != rm.rm_up(i)) {
+    for (unsigned int i = 0; i < MIN2(_rm_size_in_words, rm._rm_size_in_words); i++) {
+      if (rm_word(i) != rm.rm_word(i)) {
         return false;
       }
     }
     // If there is a size difference, check the protruding segment against
-    // all_stack.
-    const unsigned int start = MIN2(_rm_size, rm._rm_size);
-    const uintptr_t value = _all_stack ? uintptr_t(-1) : 0;
-    for (unsigned int i = start; i < _rm_size; i++) {
-      if (rm_up(i) != value) {
+    // infinite_stack.
+    const unsigned int start = MIN2(_rm_size_in_words, rm._rm_size_in_words);
+    const uintptr_t value = _infinite_stack ? uintptr_t(-1) : 0;
+    for (unsigned int i = start; i < _rm_size_in_words; i++) {
+      if (rm_word(i) != value) {
         return false;
       }
     }
-    for (unsigned int i = start; i < rm._rm_size; i++) {
-      if (rm.rm_up(i) != value) {
+    for (unsigned int i = start; i < rm._rm_size_in_words; i++) {
+      if (rm.rm_word(i) != value) {
         return false;
       }
     }
@@ -1023,7 +879,7 @@
 
   bool can_represent(OptoReg::Name reg, unsigned int size = 1) const {
     reg = reg - offset_bits();
-    return reg >= 0 && reg <= (int)(rm_size_bits() - size);
+    return reg >= 0 && reg <= (int)(rm_size_in_bits() - size);
   }
 };
 
@@ -1070,11 +926,7 @@
 
     // Find the next word with bits
     while (_next_index <= _rm._hwm) {
-<<<<<<< HEAD
-      _current_bits = _rm.rm_up(_next_index++);
-=======
-      _current_bits = _rm._rm_word[_next_index++];
->>>>>>> 60930a3e
+      _current_bits = _rm.rm_word(_next_index++);
       if (_current_bits != 0) {
         // Found a word. Calculate the first register element and
         // prepare _current_bits by shifting it down and clearing
@@ -1082,13 +934,9 @@
         unsigned int next_bit = find_lowest_bit(_current_bits);
         assert(((_current_bits >> next_bit) & 0x1) == 1, "lowest bit must be set after shift");
         _current_bits = (_current_bits >> next_bit) - 1;
-<<<<<<< HEAD
         _reg = OptoReg::Name(_rm.offset_bits() +
-                             ((_next_index - 1) << RegMask::_LogWordBits) +
+                             ((_next_index - 1) << LogBitsPerWord) +
                              next_bit);
-=======
-        _reg = OptoReg::Name(((_next_index - 1) << LogBitsPerWord) + next_bit);
->>>>>>> 60930a3e
         return r;
       }
     }
@@ -1099,13 +947,8 @@
   }
 };
 
-<<<<<<< HEAD
 // Do not use these constants directly in client code!
-#undef RM_SIZE
-#undef RM_SIZE_MIN
-=======
-// Do not use this constant directly in client code!
 #undef RM_SIZE_IN_INTS
->>>>>>> 60930a3e
+#undef RM_SIZE_IN_INTS_MIN
 
 #endif // SHARE_OPTO_REGMASK_HPP