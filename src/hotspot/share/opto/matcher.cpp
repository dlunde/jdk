--- conflicted
+++ resolved
@@ -190,14 +190,10 @@
   }
   // One-time initialization of some register masks.
   init_spill_mask( C->root()->in(1) );
-<<<<<<< HEAD
-  _return_addr_mask.Insert(return_addr());
-=======
   if (C->failing()) {
     return;
   }
-  _return_addr_mask = return_addr();
->>>>>>> fcd5ebc7
+  _return_addr_mask.Insert(return_addr());
 #ifdef _LP64
   // Pointers take 2 slots in 64-bit land
   _return_addr_mask.Insert(OptoReg::add(return_addr(),1));
