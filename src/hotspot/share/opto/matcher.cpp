/*
 * Copyright (c) 1997, 2025, Oracle and/or its affiliates. All rights reserved.
 * DO NOT ALTER OR REMOVE COPYRIGHT NOTICES OR THIS FILE HEADER.
 *
 * This code is free software; you can redistribute it and/or modify it
 * under the terms of the GNU General Public License version 2 only, as
 * published by the Free Software Foundation.
 *
 * This code is distributed in the hope that it will be useful, but WITHOUT
 * ANY WARRANTY; without even the implied warranty of MERCHANTABILITY or
 * FITNESS FOR A PARTICULAR PURPOSE.  See the GNU General Public License
 * version 2 for more details (a copy is included in the LICENSE file that
 * accompanied this code).
 *
 * You should have received a copy of the GNU General Public License version
 * 2 along with this work; if not, write to the Free Software Foundation,
 * Inc., 51 Franklin St, Fifth Floor, Boston, MA 02110-1301 USA.
 *
 * Please contact Oracle, 500 Oracle Parkway, Redwood Shores, CA 94065 USA
 * or visit www.oracle.com if you need additional information or have any
 * questions.
 *
 */

#include "gc/shared/barrierSet.hpp"
#include "gc/shared/c2/barrierSetC2.hpp"
#include "memory/allocation.inline.hpp"
#include "memory/resourceArea.hpp"
#include "oops/compressedOops.hpp"
#include "opto/ad.hpp"
#include "opto/addnode.hpp"
#include "opto/callnode.hpp"
#include "opto/idealGraphPrinter.hpp"
#include "opto/matcher.hpp"
#include "opto/memnode.hpp"
#include "opto/movenode.hpp"
#include "opto/opcodes.hpp"
#include "opto/regmask.hpp"
#include "opto/rootnode.hpp"
#include "opto/runtime.hpp"
#include "opto/type.hpp"
#include "opto/vectornode.hpp"
#include "runtime/os.inline.hpp"
#include "runtime/sharedRuntime.hpp"
#include "utilities/align.hpp"

OptoReg::Name OptoReg::c_frame_pointer;

const RegMask *Matcher::idealreg2regmask[_last_machine_leaf];
RegMask Matcher::mreg2regmask[_last_Mach_Reg];
RegMask Matcher::caller_save_regmask;
RegMask Matcher::caller_save_regmask_exclude_soe;
RegMask Matcher::STACK_ONLY_mask;
RegMask Matcher::c_frame_ptr_mask;
const uint Matcher::_begin_rematerialize = _BEGIN_REMATERIALIZE;
const uint Matcher::_end_rematerialize   = _END_REMATERIALIZE;

//---------------------------Matcher-------------------------------------------
Matcher::Matcher()
: PhaseTransform( Phase::Ins_Select ),
  _states_arena(Chunk::medium_size, mtCompiler, Arena::Tag::tag_states),
  _new_nodes(C->comp_arena()),
  _visited(&_states_arena),
  _shared(&_states_arena),
  _dontcare(&_states_arena),
  _reduceOp(reduceOp), _leftOp(leftOp), _rightOp(rightOp),
  _swallowed(swallowed),
  _begin_inst_chain_rule(_BEGIN_INST_CHAIN_RULE),
  _end_inst_chain_rule(_END_INST_CHAIN_RULE),
  _must_clone(must_clone),
  _shared_nodes(C->comp_arena()),
#ifndef PRODUCT
  _old2new_map(C->comp_arena()),
  _new2old_map(C->comp_arena()),
  _reused(C->comp_arena()),
#endif // !PRODUCT
  _allocation_started(false),
  _ruleName(ruleName),
  _register_save_policy(register_save_policy),
  _c_reg_save_policy(c_reg_save_policy),
  _register_save_type(register_save_type),
  _return_addr_mask(C->comp_arena()) {
  C->set_matcher(this);

  idealreg2spillmask  [Op_RegI] = nullptr;
  idealreg2spillmask  [Op_RegN] = nullptr;
  idealreg2spillmask  [Op_RegL] = nullptr;
  idealreg2spillmask  [Op_RegF] = nullptr;
  idealreg2spillmask  [Op_RegD] = nullptr;
  idealreg2spillmask  [Op_RegP] = nullptr;
  idealreg2spillmask  [Op_VecA] = nullptr;
  idealreg2spillmask  [Op_VecS] = nullptr;
  idealreg2spillmask  [Op_VecD] = nullptr;
  idealreg2spillmask  [Op_VecX] = nullptr;
  idealreg2spillmask  [Op_VecY] = nullptr;
  idealreg2spillmask  [Op_VecZ] = nullptr;
  idealreg2spillmask  [Op_RegFlags] = nullptr;
  idealreg2spillmask  [Op_RegVectMask] = nullptr;

  idealreg2debugmask  [Op_RegI] = nullptr;
  idealreg2debugmask  [Op_RegN] = nullptr;
  idealreg2debugmask  [Op_RegL] = nullptr;
  idealreg2debugmask  [Op_RegF] = nullptr;
  idealreg2debugmask  [Op_RegD] = nullptr;
  idealreg2debugmask  [Op_RegP] = nullptr;
  idealreg2debugmask  [Op_VecA] = nullptr;
  idealreg2debugmask  [Op_VecS] = nullptr;
  idealreg2debugmask  [Op_VecD] = nullptr;
  idealreg2debugmask  [Op_VecX] = nullptr;
  idealreg2debugmask  [Op_VecY] = nullptr;
  idealreg2debugmask  [Op_VecZ] = nullptr;
  idealreg2debugmask  [Op_RegFlags] = nullptr;
  idealreg2debugmask  [Op_RegVectMask] = nullptr;

  DEBUG_ONLY(_mem_node = nullptr;)   // Ideal memory node consumed by mach node
}

//------------------------------warp_incoming_stk_arg------------------------
// This warps a VMReg into an OptoReg::Name
OptoReg::Name Matcher::warp_incoming_stk_arg( VMReg reg ) {
  OptoReg::Name warped;
  if( reg->is_stack() ) {  // Stack slot argument?
    warped = OptoReg::add(_old_SP, reg->reg2stack() );
    warped = OptoReg::add(warped, C->out_preserve_stack_slots());
    if( warped >= _in_arg_limit )
      _in_arg_limit = OptoReg::add(warped, 1); // Bump max stack slot seen
    return warped;
  }
  return OptoReg::as_OptoReg(reg);
}

//---------------------------compute_old_SP------------------------------------
OptoReg::Name Compile::compute_old_SP() {
  int fixed    = fixed_slots();
  int preserve = in_preserve_stack_slots();
  return OptoReg::stack2reg(align_up(fixed + preserve, (int)Matcher::stack_alignment_in_slots()));
}



#ifdef ASSERT
void Matcher::verify_new_nodes_only(Node* xroot) {
  // Make sure that the new graph only references new nodes
  ResourceMark rm;
  Unique_Node_List worklist;
  VectorSet visited;
  worklist.push(xroot);
  while (worklist.size() > 0) {
    Node* n = worklist.pop();
    if (visited.test_set(n->_idx)) {
      continue;
    }
    assert(C->node_arena()->contains(n), "dead node");
    for (uint j = 0; j < n->req(); j++) {
      Node* in = n->in(j);
      if (in != nullptr) {
        worklist.push(in);
      }
    }
    for (DUIterator_Fast jmax, j = n->fast_outs(jmax); j < jmax; j++) {
      worklist.push(n->fast_out(j));
    }
  }
}
#endif


//---------------------------match---------------------------------------------
void Matcher::match( ) {
  if( MaxLabelRootDepth < 100 ) { // Too small?
    assert(false, "invalid MaxLabelRootDepth, increase it to 100 minimum");
    MaxLabelRootDepth = 100;
  }
  // One-time initialization of some register masks.
  init_spill_mask( C->root()->in(1) );
  if (C->failing()) {
    return;
  }
  assert(_return_addr_mask.is_empty(),
         "return address mask must be empty initially");
  _return_addr_mask.insert(return_addr());
#ifdef _LP64
  // Pointers take 2 slots in 64-bit land
  _return_addr_mask.insert(OptoReg::add(return_addr(), 1));
#endif

  // Map a Java-signature return type into return register-value
  // machine registers for 0, 1 and 2 returned values.
  const TypeTuple *range = C->tf()->range();
  if( range->cnt() > TypeFunc::Parms ) { // If not a void function
    // Get ideal-register return type
    uint ireg = range->field_at(TypeFunc::Parms)->ideal_reg();
    // Get machine return register
    uint sop = C->start()->Opcode();
    OptoRegPair regs = return_value(ireg);

    // And mask for same
    _return_value_mask.assignFrom(RegMask(regs.first()));
    if( OptoReg::is_valid(regs.second()) )
      _return_value_mask.insert(regs.second());
  }

  // ---------------
  // Frame Layout

  // Need the method signature to determine the incoming argument types,
  // because the types determine which registers the incoming arguments are
  // in, and this affects the matched code.
  const TypeTuple *domain = C->tf()->domain();
  uint             argcnt = domain->cnt() - TypeFunc::Parms;
  BasicType *sig_bt        = NEW_RESOURCE_ARRAY( BasicType, argcnt );
  VMRegPair *vm_parm_regs  = NEW_RESOURCE_ARRAY( VMRegPair, argcnt );
  _parm_regs               = NEW_RESOURCE_ARRAY( OptoRegPair, argcnt );
  _calling_convention_mask = NEW_RESOURCE_ARRAY( RegMask, argcnt );
  uint i;
  for( i = 0; i<argcnt; i++ ) {
    sig_bt[i] = domain->field_at(i+TypeFunc::Parms)->basic_type();
    new (_calling_convention_mask + i) RegMask(C->comp_arena());
  }

  // Pass array of ideal registers and length to USER code (from the AD file)
  // that will convert this to an array of register numbers.
  const StartNode *start = C->start();
  start->calling_convention( sig_bt, vm_parm_regs, argcnt );
#ifdef ASSERT
  // Sanity check users' calling convention.  Real handy while trying to
  // get the initial port correct.
  { for (uint i = 0; i<argcnt; i++) {
      if( !vm_parm_regs[i].first()->is_valid() && !vm_parm_regs[i].second()->is_valid() ) {
        assert(domain->field_at(i+TypeFunc::Parms)==Type::HALF, "only allowed on halve" );
        _parm_regs[i].set_bad();
        continue;
      }
      VMReg parm_reg = vm_parm_regs[i].first();
      assert(parm_reg->is_valid(), "invalid arg?");
      if (parm_reg->is_reg()) {
        OptoReg::Name opto_parm_reg = OptoReg::as_OptoReg(parm_reg);
        assert(can_be_java_arg(opto_parm_reg) ||
               C->stub_function() == CAST_FROM_FN_PTR(address, OptoRuntime::rethrow_C) ||
               opto_parm_reg == inline_cache_reg(),
               "parameters in register must be preserved by runtime stubs");
      }
      for (uint j = 0; j < i; j++) {
        assert(parm_reg != vm_parm_regs[j].first(),
               "calling conv. must produce distinct regs");
      }
    }
  }
#endif

  // Do some initial frame layout.

  // Compute the old incoming SP (may be called FP) as
  //   OptoReg::stack0() + locks + in_preserve_stack_slots + pad2.
  _old_SP = C->compute_old_SP();
  assert( is_even(_old_SP), "must be even" );

  // Compute highest incoming stack argument as
  //   _old_SP + out_preserve_stack_slots + incoming argument size.
  _in_arg_limit = OptoReg::add(_old_SP, C->out_preserve_stack_slots());
  assert( is_even(_in_arg_limit), "out_preserve must be even" );
  for( i = 0; i < argcnt; i++ ) {
    // Permit args to have no register
    _calling_convention_mask[i].clear();
    if( !vm_parm_regs[i].first()->is_valid() && !vm_parm_regs[i].second()->is_valid() ) {
      _parm_regs[i].set_bad();
      continue;
    }
    // calling_convention returns stack arguments as a count of
    // slots beyond OptoReg::stack0()/VMRegImpl::stack0.  We need to convert this to
    // the allocators point of view, taking into account all the
    // preserve area, locks & pad2.

    OptoReg::Name reg1 = warp_incoming_stk_arg(vm_parm_regs[i].first());
    if( OptoReg::is_valid(reg1))
      _calling_convention_mask[i].insert(reg1);

    OptoReg::Name reg2 = warp_incoming_stk_arg(vm_parm_regs[i].second());
    if( OptoReg::is_valid(reg2))
      _calling_convention_mask[i].insert(reg2);

    // Saved biased stack-slot register number
    _parm_regs[i].set_pair(reg2, reg1);
  }

  // Finally, make sure the incoming arguments take up an even number of
  // words, in case the arguments or locals need to contain doubleword stack
  // slots.  The rest of the system assumes that stack slot pairs (in
  // particular, in the spill area) which look aligned will in fact be
  // aligned relative to the stack pointer in the target machine.  Double
  // stack slots will always be allocated aligned.
  _new_SP = OptoReg::Name(align_up(_in_arg_limit, (int)RegMask::SlotsPerLong));

  // Compute highest outgoing stack argument as
  //   _new_SP + out_preserve_stack_slots + max(outgoing argument size).
  _out_arg_limit = OptoReg::add(_new_SP, C->out_preserve_stack_slots());
  assert( is_even(_out_arg_limit), "out_preserve must be even" );

  // ---------------
  // Collect roots of matcher trees.  Every node for which
  // _shared[_idx] is cleared is guaranteed to not be shared, and thus
  // can be a valid interior of some tree.
  find_shared( C->root() );
  find_shared( C->top() );

  C->print_method(PHASE_BEFORE_MATCHING, 1);

  // Create new ideal node ConP #null even if it does exist in old space
  // to avoid false sharing if the corresponding mach node is not used.
  // The corresponding mach node is only used in rare cases for derived
  // pointers.
  Node* new_ideal_null = ConNode::make(TypePtr::NULL_PTR);

  // Swap out to old-space; emptying new-space
  Arena* old = C->swap_old_and_new();

  // Save debug and profile information for nodes in old space:
  _old_node_note_array = C->node_note_array();
  if (_old_node_note_array != nullptr) {
    C->set_node_note_array(new(C->comp_arena()) GrowableArray<Node_Notes*>
                           (C->comp_arena(), _old_node_note_array->length(),
                            0, nullptr));
  }

  // Pre-size the new_node table to avoid the need for range checks.
  grow_new_node_array(C->unique());

  // Reset node counter so MachNodes start with _idx at 0
  int live_nodes = C->live_nodes();
  C->set_unique(0);
  C->reset_dead_node_list();

  // Recursively match trees from old space into new space.
  // Correct leaves of new-space Nodes; they point to old-space.
  _visited.clear();
  Node* const n = xform(C->top(), live_nodes);
  if (C->failing()) return;
  C->set_cached_top_node(n);
  if (!C->failing()) {
    Node* xroot =        xform( C->root(), 1 );
    if (C->failing()) return;
    if (xroot == nullptr) {
      Matcher::soft_match_failure();  // recursive matching process failed
      assert(false, "instruction match failed");
      C->record_method_not_compilable("instruction match failed");
    } else {
      // During matching shared constants were attached to C->root()
      // because xroot wasn't available yet, so transfer the uses to
      // the xroot.
      for( DUIterator_Fast jmax, j = C->root()->fast_outs(jmax); j < jmax; j++ ) {
        Node* n = C->root()->fast_out(j);
        if (C->node_arena()->contains(n)) {
          assert(n->in(0) == C->root(), "should be control user");
          n->set_req(0, xroot);
          --j;
          --jmax;
        }
      }

      // Generate new mach node for ConP #null
      assert(new_ideal_null != nullptr, "sanity");
      _mach_null = match_tree(new_ideal_null);
      // Don't set control, it will confuse GCM since there are no uses.
      // The control will be set when this node is used first time
      // in find_base_for_derived().
      assert(_mach_null != nullptr || C->failure_is_artificial(), ""); // bailouts are handled below.

      C->set_root(xroot->is_Root() ? xroot->as_Root() : nullptr);

#ifdef ASSERT
      verify_new_nodes_only(xroot);
#endif
    }
  }
  if (C->top() == nullptr || C->root() == nullptr) {
    // New graph lost. This is due to a compilation failure we encountered earlier.
    stringStream ss;
    if (C->failure_reason() != nullptr) {
      ss.print("graph lost: %s", C->failure_reason());
    } else {
      assert(C->failure_reason() != nullptr, "graph lost: reason unknown");
      ss.print("graph lost: reason unknown");
    }
    C->record_method_not_compilable(ss.as_string() DEBUG_ONLY(COMMA true));
  }
  if (C->failing()) {
    // delete old;
    old->destruct_contents();
    return;
  }
  assert( C->top(), "" );
  assert( C->root(), "" );
  validate_null_checks();

  // Now smoke old-space
  NOT_DEBUG( old->destruct_contents() );

  // ------------------------
  // Set up save-on-entry registers.
  Fixup_Save_On_Entry( );

  { // Cleanup mach IR after selection phase is over.
    Compile::TracePhase tp(_t_postselect_cleanup);
    do_postselect_cleanup();
    if (C->failing())  return;
    assert(verify_after_postselect_cleanup(), "");
  }
}

//------------------------------Fixup_Save_On_Entry----------------------------
// The stated purpose of this routine is to take care of save-on-entry
// registers.  However, the overall goal of the Match phase is to convert into
// machine-specific instructions which have RegMasks to guide allocation.
// So what this procedure really does is put a valid RegMask on each input
// to the machine-specific variations of all Return, TailCall and Halt
// instructions.  It also adds edgs to define the save-on-entry values (and of
// course gives them a mask).

static RegMask *init_input_masks( uint size, RegMask &ret_adr, RegMask &fp ) {
  RegMask *rms = NEW_RESOURCE_ARRAY( RegMask, size );
  for (unsigned int i = 0; i < size; ++i) {
    new (rms + i) RegMask(Compile::current()->comp_arena());
  }
  // Do all the pre-defined register masks
<<<<<<< HEAD
  rms[TypeFunc::Control  ].assignFrom(RegMask::Empty);
  rms[TypeFunc::I_O      ].assignFrom(RegMask::Empty);
  rms[TypeFunc::Memory   ].assignFrom(RegMask::Empty);
  rms[TypeFunc::ReturnAdr].assignFrom(ret_adr);
  rms[TypeFunc::FramePtr ].assignFrom(fp);
=======
  rms[TypeFunc::Control  ] = RegMask::EMPTY;
  rms[TypeFunc::I_O      ] = RegMask::EMPTY;
  rms[TypeFunc::Memory   ] = RegMask::EMPTY;
  rms[TypeFunc::ReturnAdr] = ret_adr;
  rms[TypeFunc::FramePtr ] = fp;
>>>>>>> 73923601
  return rms;
}

int Matcher::scalable_predicate_reg_slots() {
  assert(Matcher::has_predicated_vectors() && Matcher::supports_scalable_vector(),
        "scalable predicate vector should be supported");
  int vector_reg_bit_size = Matcher::scalable_vector_reg_size(T_BYTE) << LogBitsPerByte;
  // We assume each predicate register is one-eighth of the size of
  // scalable vector register, one mask bit per vector byte.
  int predicate_reg_bit_size = vector_reg_bit_size >> 3;
  // Compute number of slots which is required when scalable predicate
  // register is spilled. E.g. if scalable vector register is 640 bits,
  // predicate register is 80 bits, which is 2.5 * slots.
  // We will round up the slot number to power of 2, which is required
  // by find_first_set().
  int slots = predicate_reg_bit_size & (BitsPerInt - 1)
              ? (predicate_reg_bit_size >> LogBitsPerInt) + 1
              : predicate_reg_bit_size >> LogBitsPerInt;
  return round_up_power_of_2(slots);
}

#define NOF_STACK_MASKS (2*13)

// Create the initial stack mask used by values spilling to the stack.
// Disallow any debug info in outgoing argument areas by setting the
// initial mask accordingly.
void Matcher::init_first_stack_mask() {

  // Allocate storage for spill masks as masks for the appropriate load type.
  RegMask *rms = (RegMask*)C->comp_arena()->AmallocWords(sizeof(RegMask) * NOF_STACK_MASKS);

  // Initialize empty placeholder masks into the newly allocated arena
  for (int i = 0; i < NOF_STACK_MASKS; i++) {
    new (rms + i) RegMask(C->comp_arena());
  }

  int index = 0;
  for (int i = Op_RegN; i <= Op_RegVectMask; ++i) {
    idealreg2spillmask[i] = &rms[index++];
    idealreg2debugmask[i] = &rms[index++];
  }
  assert(index == NOF_STACK_MASKS, "wrong size");

  // At first, start with the empty mask
  C->FIRST_STACK_mask().clear();

  // Add in the incoming argument area
  OptoReg::Name init_in = OptoReg::add(_old_SP, C->out_preserve_stack_slots());
  for (OptoReg::Name i = init_in; i < _in_arg_limit; i = OptoReg::add(i, 1)) {
    C->FIRST_STACK_mask().insert(i);
  }
  // Add in all bits past the outgoing argument area
  C->FIRST_STACK_mask().set_all_from(_out_arg_limit);

  // Make spill masks.  Registers for their class, plus FIRST_STACK_mask.
  RegMask aligned_stack_mask(C->FIRST_STACK_mask(), C->comp_arena());
  // Keep spill masks aligned.
  aligned_stack_mask.clear_to_pairs();
  assert(aligned_stack_mask.is_infinite_stack(), "should be infinite stack");
  RegMask scalable_stack_mask(aligned_stack_mask, C->comp_arena());

  idealreg2spillmask[Op_RegP]->assignFrom(*idealreg2regmask[Op_RegP]);
#ifdef _LP64
<<<<<<< HEAD
  idealreg2spillmask[Op_RegN]->assignFrom(*idealreg2regmask[Op_RegN]);
  idealreg2spillmask[Op_RegN]->OR(C->FIRST_STACK_mask());
  idealreg2spillmask[Op_RegP]->OR(aligned_stack_mask);
=======
  *idealreg2spillmask[Op_RegN] = *idealreg2regmask[Op_RegN];
   idealreg2spillmask[Op_RegN]->or_with(C->FIRST_STACK_mask());
   idealreg2spillmask[Op_RegP]->or_with(aligned_stack_mask);
>>>>>>> 73923601
#else
   idealreg2spillmask[Op_RegP]->or_with(C->FIRST_STACK_mask());
#endif
<<<<<<< HEAD
  idealreg2spillmask[Op_RegI]->assignFrom(*idealreg2regmask[Op_RegI]);
  idealreg2spillmask[Op_RegI]->OR(C->FIRST_STACK_mask());
  idealreg2spillmask[Op_RegL]->assignFrom(*idealreg2regmask[Op_RegL]);
  idealreg2spillmask[Op_RegL]->OR(aligned_stack_mask);
  idealreg2spillmask[Op_RegF]->assignFrom(*idealreg2regmask[Op_RegF]);
  idealreg2spillmask[Op_RegF]->OR(C->FIRST_STACK_mask());
  idealreg2spillmask[Op_RegD]->assignFrom(*idealreg2regmask[Op_RegD]);
  idealreg2spillmask[Op_RegD]->OR(aligned_stack_mask);

  if (Matcher::has_predicated_vectors()) {
    idealreg2spillmask[Op_RegVectMask]->assignFrom(*idealreg2regmask[Op_RegVectMask]);
    idealreg2spillmask[Op_RegVectMask]->OR(aligned_stack_mask);
  } else {
    idealreg2spillmask[Op_RegVectMask]->assignFrom(RegMask::Empty);
  }

  if (Matcher::vector_size_supported(T_BYTE,4)) {
    idealreg2spillmask[Op_VecS]->assignFrom(*idealreg2regmask[Op_VecS]);
    idealreg2spillmask[Op_VecS]->OR(C->FIRST_STACK_mask());
  } else {
    idealreg2spillmask[Op_VecS]->assignFrom(RegMask::Empty);
=======
  *idealreg2spillmask[Op_RegI] = *idealreg2regmask[Op_RegI];
   idealreg2spillmask[Op_RegI]->or_with(C->FIRST_STACK_mask());
  *idealreg2spillmask[Op_RegL] = *idealreg2regmask[Op_RegL];
   idealreg2spillmask[Op_RegL]->or_with(aligned_stack_mask);
  *idealreg2spillmask[Op_RegF] = *idealreg2regmask[Op_RegF];
   idealreg2spillmask[Op_RegF]->or_with(C->FIRST_STACK_mask());
  *idealreg2spillmask[Op_RegD] = *idealreg2regmask[Op_RegD];
   idealreg2spillmask[Op_RegD]->or_with(aligned_stack_mask);

  if (Matcher::has_predicated_vectors()) {
    *idealreg2spillmask[Op_RegVectMask] = *idealreg2regmask[Op_RegVectMask];
     idealreg2spillmask[Op_RegVectMask]->or_with(aligned_stack_mask);
  } else {
    *idealreg2spillmask[Op_RegVectMask] = RegMask::EMPTY;
  }

  if (Matcher::vector_size_supported(T_BYTE,4)) {
    *idealreg2spillmask[Op_VecS] = *idealreg2regmask[Op_VecS];
     idealreg2spillmask[Op_VecS]->or_with(C->FIRST_STACK_mask());
  } else {
    *idealreg2spillmask[Op_VecS] = RegMask::EMPTY;
>>>>>>> 73923601
  }

  if (Matcher::vector_size_supported(T_FLOAT,2)) {
    // For VecD we need dual alignment and 8 bytes (2 slots) for spills.
    // RA guarantees such alignment since it is needed for Double and Long values.
<<<<<<< HEAD
    idealreg2spillmask[Op_VecD]->assignFrom(*idealreg2regmask[Op_VecD]);
    idealreg2spillmask[Op_VecD]->OR(aligned_stack_mask);
  } else {
    idealreg2spillmask[Op_VecD]->assignFrom(RegMask::Empty);
=======
    *idealreg2spillmask[Op_VecD] = *idealreg2regmask[Op_VecD];
     idealreg2spillmask[Op_VecD]->or_with(aligned_stack_mask);
  } else {
    *idealreg2spillmask[Op_VecD] = RegMask::EMPTY;
>>>>>>> 73923601
  }

  if (Matcher::vector_size_supported(T_FLOAT,4)) {
    // For VecX we need quadro alignment and 16 bytes (4 slots) for spills.
    //
    // RA can use input arguments stack slots for spills but until RA
    // we don't know frame size and offset of input arg stack slots.
    //
    // Exclude last input arg stack slots to avoid spilling vectors there
    // otherwise vector spills could stomp over stack slots in caller frame.
    OptoReg::Name in = OptoReg::add(_in_arg_limit, -1);
    for (int k = 1; (in >= init_in) && (k < RegMask::SlotsPerVecX); k++) {
      aligned_stack_mask.remove(in);
      in = OptoReg::add(in, -1);
    }
<<<<<<< HEAD
    aligned_stack_mask.clear_to_sets(RegMask::SlotsPerVecX);
    assert(aligned_stack_mask.is_infinite_stack(), "should be infinite stack");
    idealreg2spillmask[Op_VecX]->assignFrom(*idealreg2regmask[Op_VecX]);
    idealreg2spillmask[Op_VecX]->OR(aligned_stack_mask);
  } else {
    idealreg2spillmask[Op_VecX]->assignFrom(RegMask::Empty);
=======
     aligned_stack_mask.clear_to_sets(RegMask::SlotsPerVecX);
     assert(aligned_stack_mask.is_infinite_stack(), "should be infinite stack");
    *idealreg2spillmask[Op_VecX] = *idealreg2regmask[Op_VecX];
     idealreg2spillmask[Op_VecX]->or_with(aligned_stack_mask);
  } else {
    *idealreg2spillmask[Op_VecX] = RegMask::EMPTY;
>>>>>>> 73923601
  }

  if (Matcher::vector_size_supported(T_FLOAT,8)) {
    // For VecY we need octo alignment and 32 bytes (8 slots) for spills.
    OptoReg::Name in = OptoReg::add(_in_arg_limit, -1);
    for (int k = 1; (in >= init_in) && (k < RegMask::SlotsPerVecY); k++) {
      aligned_stack_mask.remove(in);
      in = OptoReg::add(in, -1);
    }
<<<<<<< HEAD
    aligned_stack_mask.clear_to_sets(RegMask::SlotsPerVecY);
    assert(aligned_stack_mask.is_infinite_stack(), "should be infinite stack");
    idealreg2spillmask[Op_VecY]->assignFrom(*idealreg2regmask[Op_VecY]);
    idealreg2spillmask[Op_VecY]->OR(aligned_stack_mask);
  } else {
    idealreg2spillmask[Op_VecY]->assignFrom(RegMask::Empty);
=======
     aligned_stack_mask.clear_to_sets(RegMask::SlotsPerVecY);
     assert(aligned_stack_mask.is_infinite_stack(), "should be infinite stack");
    *idealreg2spillmask[Op_VecY] = *idealreg2regmask[Op_VecY];
     idealreg2spillmask[Op_VecY]->or_with(aligned_stack_mask);
  } else {
    *idealreg2spillmask[Op_VecY] = RegMask::EMPTY;
>>>>>>> 73923601
  }

  if (Matcher::vector_size_supported(T_FLOAT,16)) {
    // For VecZ we need enough alignment and 64 bytes (16 slots) for spills.
    OptoReg::Name in = OptoReg::add(_in_arg_limit, -1);
    for (int k = 1; (in >= init_in) && (k < RegMask::SlotsPerVecZ); k++) {
      aligned_stack_mask.remove(in);
      in = OptoReg::add(in, -1);
    }
<<<<<<< HEAD
    aligned_stack_mask.clear_to_sets(RegMask::SlotsPerVecZ);
    assert(aligned_stack_mask.is_infinite_stack(), "should be infinite stack");
    idealreg2spillmask[Op_VecZ]->assignFrom(*idealreg2regmask[Op_VecZ]);
    idealreg2spillmask[Op_VecZ]->OR(aligned_stack_mask);
  } else {
    idealreg2spillmask[Op_VecZ]->assignFrom(RegMask::Empty);
=======
     aligned_stack_mask.clear_to_sets(RegMask::SlotsPerVecZ);
     assert(aligned_stack_mask.is_infinite_stack(), "should be infinite stack");
    *idealreg2spillmask[Op_VecZ] = *idealreg2regmask[Op_VecZ];
     idealreg2spillmask[Op_VecZ]->or_with(aligned_stack_mask);
  } else {
    *idealreg2spillmask[Op_VecZ] = RegMask::EMPTY;
>>>>>>> 73923601
  }

  if (Matcher::supports_scalable_vector()) {
    int k = 1;
    OptoReg::Name in = OptoReg::add(_in_arg_limit, -1);
    if (Matcher::has_predicated_vectors()) {
      // Exclude last input arg stack slots to avoid spilling vector register there,
      // otherwise RegVectMask spills could stomp over stack slots in caller frame.
      for (; (in >= init_in) && (k < scalable_predicate_reg_slots()); k++) {
        scalable_stack_mask.remove(in);
        in = OptoReg::add(in, -1);
      }

      // For RegVectMask
      scalable_stack_mask.clear_to_sets(scalable_predicate_reg_slots());
      assert(scalable_stack_mask.is_infinite_stack(), "should be infinite stack");
<<<<<<< HEAD
      idealreg2spillmask[Op_RegVectMask]->assignFrom(*idealreg2regmask[Op_RegVectMask]);
      idealreg2spillmask[Op_RegVectMask]->OR(scalable_stack_mask);
=======
      *idealreg2spillmask[Op_RegVectMask] = *idealreg2regmask[Op_RegVectMask];
      idealreg2spillmask[Op_RegVectMask]->or_with(scalable_stack_mask);
>>>>>>> 73923601
    }

    // Exclude last input arg stack slots to avoid spilling vector register there,
    // otherwise vector spills could stomp over stack slots in caller frame.
    for (; (in >= init_in) && (k < scalable_vector_reg_size(T_FLOAT)); k++) {
      scalable_stack_mask.remove(in);
      in = OptoReg::add(in, -1);
    }

    // For VecA
<<<<<<< HEAD
    scalable_stack_mask.clear_to_sets(RegMask::SlotsPerVecA);
    assert(scalable_stack_mask.is_infinite_stack(), "should be infinite stack");
    idealreg2spillmask[Op_VecA]->assignFrom(*idealreg2regmask[Op_VecA]);
    idealreg2spillmask[Op_VecA]->OR(scalable_stack_mask);
  } else {
    idealreg2spillmask[Op_VecA]->assignFrom(RegMask::Empty);
=======
     scalable_stack_mask.clear_to_sets(RegMask::SlotsPerVecA);
     assert(scalable_stack_mask.is_infinite_stack(), "should be infinite stack");
    *idealreg2spillmask[Op_VecA] = *idealreg2regmask[Op_VecA];
     idealreg2spillmask[Op_VecA]->or_with(scalable_stack_mask);
  } else {
    *idealreg2spillmask[Op_VecA] = RegMask::EMPTY;
>>>>>>> 73923601
  }

  if (UseFPUForSpilling) {
    // This mask logic assumes that the spill operations are
    // symmetric and that the registers involved are the same size.
    // On sparc for instance we may have to use 64 bit moves will
    // kill 2 registers when used with F0-F31.
    idealreg2spillmask[Op_RegI]->or_with(*idealreg2regmask[Op_RegF]);
    idealreg2spillmask[Op_RegF]->or_with(*idealreg2regmask[Op_RegI]);
#ifdef _LP64
    idealreg2spillmask[Op_RegN]->or_with(*idealreg2regmask[Op_RegF]);
    idealreg2spillmask[Op_RegL]->or_with(*idealreg2regmask[Op_RegD]);
    idealreg2spillmask[Op_RegD]->or_with(*idealreg2regmask[Op_RegL]);
    idealreg2spillmask[Op_RegP]->or_with(*idealreg2regmask[Op_RegD]);
#else
    idealreg2spillmask[Op_RegP]->or_with(*idealreg2regmask[Op_RegF]);
#ifdef ARM
    // ARM has support for moving 64bit values between a pair of
    // integer registers and a double register
    idealreg2spillmask[Op_RegL]->or_with(*idealreg2regmask[Op_RegD]);
    idealreg2spillmask[Op_RegD]->or_with(*idealreg2regmask[Op_RegL]);
#endif
#endif
  }

  // Make up debug masks.  Any spill slot plus callee-save (SOE) registers.
  // Caller-save (SOC, AS) registers are assumed to be trashable by the various
  // inline-cache fixup routines.
  idealreg2debugmask[Op_RegN]->assignFrom(*idealreg2spillmask[Op_RegN]);
  idealreg2debugmask[Op_RegI]->assignFrom(*idealreg2spillmask[Op_RegI]);
  idealreg2debugmask[Op_RegL]->assignFrom(*idealreg2spillmask[Op_RegL]);
  idealreg2debugmask[Op_RegF]->assignFrom(*idealreg2spillmask[Op_RegF]);
  idealreg2debugmask[Op_RegD]->assignFrom(*idealreg2spillmask[Op_RegD]);
  idealreg2debugmask[Op_RegP]->assignFrom(*idealreg2spillmask[Op_RegP]);
  idealreg2debugmask[Op_RegVectMask]->assignFrom(*idealreg2spillmask[Op_RegVectMask]);

  idealreg2debugmask[Op_VecA]->assignFrom(*idealreg2spillmask[Op_VecA]);
  idealreg2debugmask[Op_VecS]->assignFrom(*idealreg2spillmask[Op_VecS]);
  idealreg2debugmask[Op_VecD]->assignFrom(*idealreg2spillmask[Op_VecD]);
  idealreg2debugmask[Op_VecX]->assignFrom(*idealreg2spillmask[Op_VecX]);
  idealreg2debugmask[Op_VecY]->assignFrom(*idealreg2spillmask[Op_VecY]);
  idealreg2debugmask[Op_VecZ]->assignFrom(*idealreg2spillmask[Op_VecZ]);

  // Prevent stub compilations from attempting to reference
  // callee-saved (SOE) registers from debug info
  bool exclude_soe = !Compile::current()->is_method_compilation();
  RegMask* caller_save_mask = exclude_soe ? &caller_save_regmask_exclude_soe : &caller_save_regmask;

  idealreg2debugmask[Op_RegN]->subtract(*caller_save_mask);
  idealreg2debugmask[Op_RegI]->subtract(*caller_save_mask);
  idealreg2debugmask[Op_RegL]->subtract(*caller_save_mask);
  idealreg2debugmask[Op_RegF]->subtract(*caller_save_mask);
  idealreg2debugmask[Op_RegD]->subtract(*caller_save_mask);
  idealreg2debugmask[Op_RegP]->subtract(*caller_save_mask);
  idealreg2debugmask[Op_RegVectMask]->subtract(*caller_save_mask);

  idealreg2debugmask[Op_VecA]->subtract(*caller_save_mask);
  idealreg2debugmask[Op_VecS]->subtract(*caller_save_mask);
  idealreg2debugmask[Op_VecD]->subtract(*caller_save_mask);
  idealreg2debugmask[Op_VecX]->subtract(*caller_save_mask);
  idealreg2debugmask[Op_VecY]->subtract(*caller_save_mask);
  idealreg2debugmask[Op_VecZ]->subtract(*caller_save_mask);
}

//---------------------------is_save_on_entry----------------------------------
bool Matcher::is_save_on_entry(int reg) {
  return
    _register_save_policy[reg] == 'E' ||
    _register_save_policy[reg] == 'A'; // Save-on-entry register?
}

//---------------------------Fixup_Save_On_Entry-------------------------------
void Matcher::Fixup_Save_On_Entry( ) {
  init_first_stack_mask();

  Node *root = C->root();       // Short name for root
  // Count number of save-on-entry registers.
  uint soe_cnt = number_of_saved_registers();
  uint i;

  // Find the procedure Start Node
  StartNode *start = C->start();
  assert( start, "Expect a start node" );

  // Input RegMask array shared by all Returns.
  // The type for doubles and longs has a count of 2, but
  // there is only 1 returned value
  uint ret_edge_cnt = TypeFunc::Parms + ((C->tf()->range()->cnt() == TypeFunc::Parms) ? 0 : 1);
  RegMask *ret_rms  = init_input_masks( ret_edge_cnt + soe_cnt, _return_addr_mask, c_frame_ptr_mask );
  // Returns have 0 or 1 returned values depending on call signature.
  // Return register is specified by return_value in the AD file.
  if (ret_edge_cnt > TypeFunc::Parms) {
    ret_rms[TypeFunc::Parms + 0].assignFrom(_return_value_mask);
  }

  // Input RegMask array shared by all ForwardExceptions
  uint forw_exc_edge_cnt = TypeFunc::Parms;
  RegMask* forw_exc_rms  = init_input_masks( forw_exc_edge_cnt + soe_cnt, _return_addr_mask, c_frame_ptr_mask );

  // Input RegMask array shared by all Rethrows.
  uint reth_edge_cnt = TypeFunc::Parms+1;
  RegMask *reth_rms  = init_input_masks( reth_edge_cnt + soe_cnt, _return_addr_mask, c_frame_ptr_mask );
  // Rethrow takes exception oop only, but in the argument 0 slot.
  OptoReg::Name reg = find_receiver();
  if (reg >= 0) {
    reth_rms[TypeFunc::Parms].assignFrom(mreg2regmask[reg]);
#ifdef _LP64
    // Need two slots for ptrs in 64-bit land
    reth_rms[TypeFunc::Parms].insert(OptoReg::add(OptoReg::Name(reg), 1));
#endif
  }

  // Input RegMask array shared by all TailCalls
  uint tail_call_edge_cnt = TypeFunc::Parms+2;
  RegMask *tail_call_rms = init_input_masks( tail_call_edge_cnt + soe_cnt, _return_addr_mask, c_frame_ptr_mask );

  // Input RegMask array shared by all TailJumps
  uint tail_jump_edge_cnt = TypeFunc::Parms+2;
  RegMask *tail_jump_rms = init_input_masks( tail_jump_edge_cnt + soe_cnt, _return_addr_mask, c_frame_ptr_mask );

  // TailCalls have 2 returned values (target & moop), whose masks come
  // from the usual MachNode/MachOper mechanism.  Find a sample
  // TailCall to extract these masks and put the correct masks into
  // the tail_call_rms array.
  for( i=1; i < root->req(); i++ ) {
    MachReturnNode *m = root->in(i)->as_MachReturn();
    if( m->ideal_Opcode() == Op_TailCall ) {
      tail_call_rms[TypeFunc::Parms + 0].assignFrom(m->MachNode::in_RegMask(TypeFunc::Parms + 0));
      tail_call_rms[TypeFunc::Parms + 1].assignFrom(m->MachNode::in_RegMask(TypeFunc::Parms + 1));
      break;
    }
  }

  // TailJumps have 2 returned values (target & ex_oop), whose masks come
  // from the usual MachNode/MachOper mechanism.  Find a sample
  // TailJump to extract these masks and put the correct masks into
  // the tail_jump_rms array.
  for( i=1; i < root->req(); i++ ) {
    MachReturnNode *m = root->in(i)->as_MachReturn();
    if( m->ideal_Opcode() == Op_TailJump ) {
      tail_jump_rms[TypeFunc::Parms + 0].assignFrom(m->MachNode::in_RegMask(TypeFunc::Parms + 0));
      tail_jump_rms[TypeFunc::Parms + 1].assignFrom(m->MachNode::in_RegMask(TypeFunc::Parms + 1));
      break;
    }
  }

  // Input RegMask array shared by all Halts
  uint halt_edge_cnt = TypeFunc::Parms;
  RegMask *halt_rms = init_input_masks( halt_edge_cnt + soe_cnt, _return_addr_mask, c_frame_ptr_mask );

  // Capture the return input masks into each exit flavor
  for( i=1; i < root->req(); i++ ) {
    MachReturnNode *exit = root->in(i)->as_MachReturn();
    switch( exit->ideal_Opcode() ) {
      case Op_Return   : exit->_in_rms = ret_rms;  break;
      case Op_Rethrow  : exit->_in_rms = reth_rms; break;
      case Op_TailCall : exit->_in_rms = tail_call_rms; break;
      case Op_TailJump : exit->_in_rms = tail_jump_rms; break;
      case Op_ForwardException: exit->_in_rms = forw_exc_rms; break;
      case Op_Halt     : exit->_in_rms = halt_rms; break;
      default          : ShouldNotReachHere();
    }
  }

  // Next unused projection number from Start.
  int proj_cnt = C->tf()->domain()->cnt();

  // Do all the save-on-entry registers.  Make projections from Start for
  // them, and give them a use at the exit points.  To the allocator, they
  // look like incoming register arguments.
  for( i = 0; i < _last_Mach_Reg; i++ ) {
    if( is_save_on_entry(i) ) {

      // Add the save-on-entry to the mask array
      ret_rms      [      ret_edge_cnt].assignFrom(mreg2regmask[i]);
      reth_rms     [     reth_edge_cnt].assignFrom(mreg2regmask[i]);
      tail_call_rms[tail_call_edge_cnt].assignFrom(mreg2regmask[i]);
      tail_jump_rms[tail_jump_edge_cnt].assignFrom(mreg2regmask[i]);
      forw_exc_rms [ forw_exc_edge_cnt].assignFrom(mreg2regmask[i]);
      // Halts need the SOE registers, but only in the stack as debug info.
      // A just-prior uncommon-trap or deoptimization will use the SOE regs.
      halt_rms     [     halt_edge_cnt].assignFrom(*idealreg2spillmask[_register_save_type[i]]);

      Node *mproj;

      // Is this a RegF low half of a RegD?  Double up 2 adjacent RegF's
      // into a single RegD.
      if( (i&1) == 0 &&
          _register_save_type[i  ] == Op_RegF &&
          _register_save_type[i+1] == Op_RegF &&
          is_save_on_entry(i+1) ) {
        // Add other bit for double
        ret_rms      [      ret_edge_cnt].insert(OptoReg::Name(i+1));
        reth_rms     [     reth_edge_cnt].insert(OptoReg::Name(i+1));
        tail_call_rms[tail_call_edge_cnt].insert(OptoReg::Name(i+1));
        tail_jump_rms[tail_jump_edge_cnt].insert(OptoReg::Name(i+1));
        forw_exc_rms [ forw_exc_edge_cnt].insert(OptoReg::Name(i+1));
        halt_rms     [     halt_edge_cnt].insert(OptoReg::Name(i+1));
        mproj = new MachProjNode( start, proj_cnt, ret_rms[ret_edge_cnt], Op_RegD );
        proj_cnt += 2;          // Skip 2 for doubles
      }
      else if( (i&1) == 1 &&    // Else check for high half of double
               _register_save_type[i-1] == Op_RegF &&
               _register_save_type[i  ] == Op_RegF &&
               is_save_on_entry(i-1) ) {
<<<<<<< HEAD
        ret_rms      [      ret_edge_cnt].assignFrom(RegMask::Empty);
        reth_rms     [     reth_edge_cnt].assignFrom(RegMask::Empty);
        tail_call_rms[tail_call_edge_cnt].assignFrom(RegMask::Empty);
        tail_jump_rms[tail_jump_edge_cnt].assignFrom(RegMask::Empty);
        forw_exc_rms [ forw_exc_edge_cnt].assignFrom(RegMask::Empty);
        halt_rms     [     halt_edge_cnt].assignFrom(RegMask::Empty);
=======
        ret_rms      [      ret_edge_cnt] = RegMask::EMPTY;
        reth_rms     [     reth_edge_cnt] = RegMask::EMPTY;
        tail_call_rms[tail_call_edge_cnt] = RegMask::EMPTY;
        tail_jump_rms[tail_jump_edge_cnt] = RegMask::EMPTY;
        forw_exc_rms [ forw_exc_edge_cnt] = RegMask::EMPTY;
        halt_rms     [     halt_edge_cnt] = RegMask::EMPTY;
>>>>>>> 73923601
        mproj = C->top();
      }
      // Is this a RegI low half of a RegL?  Double up 2 adjacent RegI's
      // into a single RegL.
      else if( (i&1) == 0 &&
          _register_save_type[i  ] == Op_RegI &&
          _register_save_type[i+1] == Op_RegI &&
        is_save_on_entry(i+1) ) {
        // Add other bit for long
        ret_rms      [      ret_edge_cnt].insert(OptoReg::Name(i+1));
        reth_rms     [     reth_edge_cnt].insert(OptoReg::Name(i+1));
        tail_call_rms[tail_call_edge_cnt].insert(OptoReg::Name(i+1));
        tail_jump_rms[tail_jump_edge_cnt].insert(OptoReg::Name(i+1));
        forw_exc_rms [ forw_exc_edge_cnt].insert(OptoReg::Name(i+1));
        halt_rms     [     halt_edge_cnt].insert(OptoReg::Name(i+1));
        mproj = new MachProjNode( start, proj_cnt, ret_rms[ret_edge_cnt], Op_RegL );
        proj_cnt += 2;          // Skip 2 for longs
      }
      else if( (i&1) == 1 &&    // Else check for high half of long
               _register_save_type[i-1] == Op_RegI &&
               _register_save_type[i  ] == Op_RegI &&
               is_save_on_entry(i-1) ) {
<<<<<<< HEAD
        ret_rms      [      ret_edge_cnt].assignFrom(RegMask::Empty);
        reth_rms     [     reth_edge_cnt].assignFrom(RegMask::Empty);
        tail_call_rms[tail_call_edge_cnt].assignFrom(RegMask::Empty);
        tail_jump_rms[tail_jump_edge_cnt].assignFrom(RegMask::Empty);
        forw_exc_rms [ forw_exc_edge_cnt].assignFrom(RegMask::Empty);
        halt_rms     [     halt_edge_cnt].assignFrom(RegMask::Empty);
=======
        ret_rms      [      ret_edge_cnt] = RegMask::EMPTY;
        reth_rms     [     reth_edge_cnt] = RegMask::EMPTY;
        tail_call_rms[tail_call_edge_cnt] = RegMask::EMPTY;
        tail_jump_rms[tail_jump_edge_cnt] = RegMask::EMPTY;
        forw_exc_rms [ forw_exc_edge_cnt] = RegMask::EMPTY;
        halt_rms     [     halt_edge_cnt] = RegMask::EMPTY;
>>>>>>> 73923601
        mproj = C->top();
      } else {
        // Make a projection for it off the Start
        mproj = new MachProjNode( start, proj_cnt++, ret_rms[ret_edge_cnt], _register_save_type[i] );
      }

      ret_edge_cnt ++;
      reth_edge_cnt ++;
      tail_call_edge_cnt ++;
      tail_jump_edge_cnt ++;
      forw_exc_edge_cnt++;
      halt_edge_cnt ++;

      // Add a use of the SOE register to all exit paths
      for (uint j=1; j < root->req(); j++) {
        root->in(j)->add_req(mproj);
      }
    } // End of if a save-on-entry register
  } // End of for all machine registers
}

//------------------------------init_spill_mask--------------------------------
void Matcher::init_spill_mask( Node *ret ) {
  if( idealreg2regmask[Op_RegI] ) return; // One time only init

  OptoReg::c_frame_pointer = c_frame_pointer();
  c_frame_ptr_mask.assignFrom(RegMask(c_frame_pointer()));
#ifdef _LP64
  // pointers are twice as big
  c_frame_ptr_mask.insert(OptoReg::add(c_frame_pointer(), 1));
#endif

  // Start at OptoReg::stack0()
  STACK_ONLY_mask.clear();
  // STACK_ONLY_mask is all stack bits
  STACK_ONLY_mask.set_all_from(OptoReg::stack2reg(0));

  for (OptoReg::Name i = OptoReg::Name(0); i < OptoReg::Name(_last_Mach_Reg);
       i = OptoReg::add(i, 1)) {
    // Copy the register names over into the shared world.
    // SharedInfo::regName[i] = regName[i];
    // Handy RegMasks per machine register
    mreg2regmask[i].insert(i);

    // Set up regmasks used to exclude save-on-call (and always-save) registers from debug masks.
    if (_register_save_policy[i] == 'C' ||
        _register_save_policy[i] == 'A') {
      caller_save_regmask.insert(i);
    }
    // Exclude save-on-entry registers from debug masks for stub compilations.
    if (_register_save_policy[i] == 'C' ||
        _register_save_policy[i] == 'A' ||
        _register_save_policy[i] == 'E') {
      caller_save_regmask_exclude_soe.insert(i);
    }
  }

  // Grab the Frame Pointer
  Node *fp  = ret->in(TypeFunc::FramePtr);
  // Share frame pointer while making spill ops
  set_shared(fp);

// Get the ADLC notion of the right regmask, for each basic type.
#ifdef _LP64
  idealreg2regmask[Op_RegN] = regmask_for_ideal_register(Op_RegN, ret);
#endif
  idealreg2regmask[Op_RegI] = regmask_for_ideal_register(Op_RegI, ret);
  idealreg2regmask[Op_RegP] = regmask_for_ideal_register(Op_RegP, ret);
  idealreg2regmask[Op_RegF] = regmask_for_ideal_register(Op_RegF, ret);
  idealreg2regmask[Op_RegD] = regmask_for_ideal_register(Op_RegD, ret);
  idealreg2regmask[Op_RegL] = regmask_for_ideal_register(Op_RegL, ret);
  idealreg2regmask[Op_VecA] = regmask_for_ideal_register(Op_VecA, ret);
  idealreg2regmask[Op_VecS] = regmask_for_ideal_register(Op_VecS, ret);
  idealreg2regmask[Op_VecD] = regmask_for_ideal_register(Op_VecD, ret);
  idealreg2regmask[Op_VecX] = regmask_for_ideal_register(Op_VecX, ret);
  idealreg2regmask[Op_VecY] = regmask_for_ideal_register(Op_VecY, ret);
  idealreg2regmask[Op_VecZ] = regmask_for_ideal_register(Op_VecZ, ret);
  idealreg2regmask[Op_RegVectMask] = regmask_for_ideal_register(Op_RegVectMask, ret);
}

#ifdef ASSERT
static void match_alias_type(Compile* C, Node* n, Node* m) {
  if (!VerifyAliases)  return;  // do not go looking for trouble by default
  const TypePtr* nat = n->adr_type();
  const TypePtr* mat = m->adr_type();
  int nidx = C->get_alias_index(nat);
  int midx = C->get_alias_index(mat);
  // Detune the assert for cases like (AndI 0xFF (LoadB p)).
  if (nidx == Compile::AliasIdxTop && midx >= Compile::AliasIdxRaw) {
    for (uint i = 1; i < n->req(); i++) {
      Node* n1 = n->in(i);
      const TypePtr* n1at = n1->adr_type();
      if (n1at != nullptr) {
        nat = n1at;
        nidx = C->get_alias_index(n1at);
      }
    }
  }
  // %%% Kludgery.  Instead, fix ideal adr_type methods for all these cases:
  if (nidx == Compile::AliasIdxTop && midx == Compile::AliasIdxRaw) {
    switch (n->Opcode()) {
    case Op_PrefetchAllocation:
      nidx = Compile::AliasIdxRaw;
      nat = TypeRawPtr::BOTTOM;
      break;
    }
  }
  if (nidx == Compile::AliasIdxRaw && midx == Compile::AliasIdxTop) {
    switch (n->Opcode()) {
    case Op_ClearArray:
      midx = Compile::AliasIdxRaw;
      mat = TypeRawPtr::BOTTOM;
      break;
    }
  }
  if (nidx == Compile::AliasIdxTop && midx == Compile::AliasIdxBot) {
    switch (n->Opcode()) {
    case Op_Return:
    case Op_Rethrow:
    case Op_Halt:
    case Op_TailCall:
    case Op_TailJump:
    case Op_ForwardException:
      nidx = Compile::AliasIdxBot;
      nat = TypePtr::BOTTOM;
      break;
    }
  }
  if (nidx == Compile::AliasIdxBot && midx == Compile::AliasIdxTop) {
    switch (n->Opcode()) {
    case Op_StrComp:
    case Op_StrEquals:
    case Op_StrIndexOf:
    case Op_StrIndexOfChar:
    case Op_AryEq:
    case Op_VectorizedHashCode:
    case Op_CountPositives:
    case Op_MemBarVolatile:
    case Op_MemBarCPUOrder: // %%% these ideals should have narrower adr_type?
    case Op_StrInflatedCopy:
    case Op_StrCompressedCopy:
    case Op_OnSpinWait:
    case Op_EncodeISOArray:
      nidx = Compile::AliasIdxTop;
      nat = nullptr;
      break;
    }
  }
  if (nidx != midx) {
    if (PrintOpto || (PrintMiscellaneous && (WizardMode || Verbose))) {
      tty->print_cr("==== Matcher alias shift %d => %d", nidx, midx);
      n->dump();
      m->dump();
    }
    assert(C->subsume_loads() && C->must_alias(nat, midx),
           "must not lose alias info when matching");
  }
}
#endif

//------------------------------xform------------------------------------------
// Given a Node in old-space, Match him (Label/Reduce) to produce a machine
// Node in new-space.  Given a new-space Node, recursively walk his children.
Node *Matcher::transform( Node *n ) { ShouldNotCallThis(); return n; }
Node *Matcher::xform( Node *n, int max_stack ) {
  // Use one stack to keep both: child's node/state and parent's node/index
  MStack mstack(max_stack * 2 * 2); // usually: C->live_nodes() * 2 * 2
  mstack.push(n, Visit, nullptr, -1);  // set null as parent to indicate root
  while (mstack.is_nonempty()) {
    C->check_node_count(NodeLimitFudgeFactor, "too many nodes matching instructions");
    if (C->failing()) return nullptr;
    n = mstack.node();          // Leave node on stack
    Node_State nstate = mstack.state();
    if (nstate == Visit) {
      mstack.set_state(Post_Visit);
      Node *oldn = n;
      // Old-space or new-space check
      if (!C->node_arena()->contains(n)) {
        // Old space!
        Node* m;
        if (has_new_node(n)) {  // Not yet Label/Reduced
          m = new_node(n);
        } else {
          if (!is_dontcare(n)) { // Matcher can match this guy
            // Calls match special.  They match alone with no children.
            // Their children, the incoming arguments, match normally.
            m = n->is_SafePoint() ? match_sfpt(n->as_SafePoint()):match_tree(n);
            if (C->failing())  return nullptr;
            if (m == nullptr) { Matcher::soft_match_failure(); return nullptr; }
            if (n->is_MemBar()) {
              m->as_MachMemBar()->set_adr_type(n->adr_type());
            }
          } else {                  // Nothing the matcher cares about
            if (n->is_Proj() && n->in(0) != nullptr && n->in(0)->is_Multi()) {       // Projections?
              // Convert to machine-dependent projection
              m = n->in(0)->as_Multi()->match( n->as_Proj(), this );
              NOT_PRODUCT(record_new2old(m, n);)
              if (m->in(0) != nullptr) // m might be top
                collect_null_checks(m, n);
            } else {                // Else just a regular 'ol guy
              m = n->clone();       // So just clone into new-space
              NOT_PRODUCT(record_new2old(m, n);)
              // Def-Use edges will be added incrementally as Uses
              // of this node are matched.
              assert(m->outcnt() == 0, "no Uses of this clone yet");
            }
          }

          set_new_node(n, m);       // Map old to new
          if (_old_node_note_array != nullptr) {
            Node_Notes* nn = C->locate_node_notes(_old_node_note_array,
                                                  n->_idx);
            C->set_node_notes_at(m->_idx, nn);
          }
          DEBUG_ONLY(match_alias_type(C, n, m));
        }
        n = m;    // n is now a new-space node
        mstack.set_node(n);
      }

      // New space!
      if (_visited.test_set(n->_idx)) continue; // while(mstack.is_nonempty())

      int i;
      // Put precedence edges on stack first (match them last).
      for (i = oldn->req(); (uint)i < oldn->len(); i++) {
        Node *m = oldn->in(i);
        if (m == nullptr) break;
        // set -1 to call add_prec() instead of set_req() during Step1
        mstack.push(m, Visit, n, -1);
      }

      // Handle precedence edges for interior nodes
      for (i = n->len()-1; (uint)i >= n->req(); i--) {
        Node *m = n->in(i);
        if (m == nullptr || C->node_arena()->contains(m)) continue;
        n->rm_prec(i);
        // set -1 to call add_prec() instead of set_req() during Step1
        mstack.push(m, Visit, n, -1);
      }

      // For constant debug info, I'd rather have unmatched constants.
      int cnt = n->req();
      JVMState* jvms = n->jvms();
      int debug_cnt = jvms ? jvms->debug_start() : cnt;

      // Now do only debug info.  Clone constants rather than matching.
      // Constants are represented directly in the debug info without
      // the need for executable machine instructions.
      // Monitor boxes are also represented directly.
      for (i = cnt - 1; i >= debug_cnt; --i) { // For all debug inputs do
        Node *m = n->in(i);          // Get input
        int op = m->Opcode();
        assert((op == Op_BoxLock) == jvms->is_monitor_use(i), "boxes only at monitor sites");
        if( op == Op_ConI || op == Op_ConP || op == Op_ConN || op == Op_ConNKlass ||
            op == Op_ConF || op == Op_ConD || op == Op_ConL
            // || op == Op_BoxLock  // %%%% enable this and remove (+++) in chaitin.cpp
            ) {
          m = m->clone();
          NOT_PRODUCT(record_new2old(m, n));
          mstack.push(m, Post_Visit, n, i); // Don't need to visit
          mstack.push(m->in(0), Visit, m, 0);
        } else {
          mstack.push(m, Visit, n, i);
        }
      }

      // And now walk his children, and convert his inputs to new-space.
      for( ; i >= 0; --i ) { // For all normal inputs do
        Node *m = n->in(i);  // Get input
        if(m != nullptr)
          mstack.push(m, Visit, n, i);
      }

    }
    else if (nstate == Post_Visit) {
      // Set xformed input
      Node *p = mstack.parent();
      if (p != nullptr) { // root doesn't have parent
        int i = (int)mstack.index();
        if (i >= 0)
          p->set_req(i, n); // required input
        else if (i == -1)
          p->add_prec(n);   // precedence input
        else
          ShouldNotReachHere();
      }
      mstack.pop(); // remove processed node from stack
    }
    else {
      ShouldNotReachHere();
    }
  } // while (mstack.is_nonempty())
  return n; // Return new-space Node
}

//------------------------------warp_outgoing_stk_arg------------------------
OptoReg::Name Matcher::warp_outgoing_stk_arg( VMReg reg, OptoReg::Name begin_out_arg_area, OptoReg::Name &out_arg_limit_per_call ) {
  // Convert outgoing argument location to a pre-biased stack offset
  if (reg->is_stack()) {
    OptoReg::Name warped = reg->reg2stack();
    // Adjust the stack slot offset to be the register number used
    // by the allocator.
    warped = OptoReg::add(begin_out_arg_area, warped);
    // Keep track of the largest numbered stack slot used for an arg.
    // Largest used slot per call-site indicates the amount of stack
    // that is killed by the call.
    if (warped >= out_arg_limit_per_call) {
      out_arg_limit_per_call = OptoReg::add(warped, 1);
    }
    return warped;
  }
  return OptoReg::as_OptoReg(reg);
}


//------------------------------match_sfpt-------------------------------------
// Helper function to match call instructions.  Calls match special.
// They match alone with no children.  Their children, the incoming
// arguments, match normally.
MachNode *Matcher::match_sfpt( SafePointNode *sfpt ) {
  MachSafePointNode *msfpt = nullptr;
  MachCallNode      *mcall = nullptr;
  uint               cnt;
  // Split out case for SafePoint vs Call
  CallNode *call;
  const TypeTuple *domain;
  ciMethod*        method = nullptr;
  if( sfpt->is_Call() ) {
    call = sfpt->as_Call();
    domain = call->tf()->domain();
    cnt = domain->cnt();

    // Match just the call, nothing else
    MachNode *m = match_tree(call);
    if (C->failing())  return nullptr;
    if( m == nullptr ) { Matcher::soft_match_failure(); return nullptr; }

    // Copy data from the Ideal SafePoint to the machine version
    mcall = m->as_MachCall();

    mcall->set_tf(                  call->tf());
    mcall->set_entry_point(         call->entry_point());
    mcall->set_cnt(                 call->cnt());
    mcall->set_guaranteed_safepoint(call->guaranteed_safepoint());

    if( mcall->is_MachCallJava() ) {
      MachCallJavaNode *mcall_java  = mcall->as_MachCallJava();
      const CallJavaNode *call_java =  call->as_CallJava();
      assert(call_java->validate_symbolic_info(), "inconsistent info");
      method = call_java->method();
      mcall_java->_method = method;
      mcall_java->_optimized_virtual = call_java->is_optimized_virtual();
      mcall_java->_override_symbolic_info = call_java->override_symbolic_info();
      mcall_java->_arg_escape = call_java->arg_escape();
      if( mcall_java->is_MachCallStaticJava() )
        mcall_java->as_MachCallStaticJava()->_name =
         call_java->as_CallStaticJava()->_name;
      if( mcall_java->is_MachCallDynamicJava() )
        mcall_java->as_MachCallDynamicJava()->_vtable_index =
         call_java->as_CallDynamicJava()->_vtable_index;
    }
    else if( mcall->is_MachCallRuntime() ) {
      MachCallRuntimeNode* mach_call_rt = mcall->as_MachCallRuntime();
      mach_call_rt->_name = call->as_CallRuntime()->_name;
      mach_call_rt->_leaf_no_fp = call->is_CallLeafNoFP();
    }
    msfpt = mcall;
  }
  // This is a non-call safepoint
  else {
    call = nullptr;
    domain = nullptr;
    MachNode *mn = match_tree(sfpt);
    if (C->failing())  return nullptr;
    msfpt = mn->as_MachSafePoint();
    cnt = TypeFunc::Parms;
  }
  msfpt->_has_ea_local_in_scope = sfpt->has_ea_local_in_scope();

  // Advertise the correct memory effects (for anti-dependence computation).
  msfpt->set_adr_type(sfpt->adr_type());

  // Allocate a private array of RegMasks.  These RegMasks are not shared.
  msfpt->_in_rms = NEW_RESOURCE_ARRAY( RegMask, cnt );
  // Empty them all.
  for (uint i = 0; i < cnt; i++) {
    ::new (msfpt->_in_rms + i) RegMask(C->comp_arena());
  }

  // Do all the pre-defined non-Empty register masks
  msfpt->_in_rms[TypeFunc::ReturnAdr].assignFrom(_return_addr_mask);
  msfpt->_in_rms[TypeFunc::FramePtr ].assignFrom(c_frame_ptr_mask);

  // Place first outgoing argument can possibly be put.
  OptoReg::Name begin_out_arg_area = OptoReg::add(_new_SP, C->out_preserve_stack_slots());
  assert( is_even(begin_out_arg_area), "" );
  // Compute max outgoing register number per call site.
  OptoReg::Name out_arg_limit_per_call = begin_out_arg_area;
  // Calls to C may hammer extra stack slots above and beyond any arguments.
  // These are usually backing store for register arguments for varargs.
  if( call != nullptr && call->is_CallRuntime() )
    out_arg_limit_per_call = OptoReg::add(out_arg_limit_per_call,C->varargs_C_out_slots_killed());


  // Do the normal argument list (parameters) register masks
  int argcnt = cnt - TypeFunc::Parms;
  if( argcnt > 0 ) {          // Skip it all if we have no args
    BasicType *sig_bt  = NEW_RESOURCE_ARRAY( BasicType, argcnt );
    VMRegPair *parm_regs = NEW_RESOURCE_ARRAY( VMRegPair, argcnt );
    int i;
    for( i = 0; i < argcnt; i++ ) {
      sig_bt[i] = domain->field_at(i+TypeFunc::Parms)->basic_type();
    }
    // V-call to pick proper calling convention
    call->calling_convention( sig_bt, parm_regs, argcnt );

#ifdef ASSERT
    // Sanity check users' calling convention.  Really handy during
    // the initial porting effort.  Fairly expensive otherwise.
    { for (int i = 0; i<argcnt; i++) {
      if( !parm_regs[i].first()->is_valid() &&
          !parm_regs[i].second()->is_valid() ) continue;
      VMReg reg1 = parm_regs[i].first();
      VMReg reg2 = parm_regs[i].second();
      for (int j = 0; j < i; j++) {
        if( !parm_regs[j].first()->is_valid() &&
            !parm_regs[j].second()->is_valid() ) continue;
        VMReg reg3 = parm_regs[j].first();
        VMReg reg4 = parm_regs[j].second();
        if( !reg1->is_valid() ) {
          assert( !reg2->is_valid(), "valid halvsies" );
        } else if( !reg3->is_valid() ) {
          assert( !reg4->is_valid(), "valid halvsies" );
        } else {
          assert( reg1 != reg2, "calling conv. must produce distinct regs");
          assert( reg1 != reg3, "calling conv. must produce distinct regs");
          assert( reg1 != reg4, "calling conv. must produce distinct regs");
          assert( reg2 != reg3, "calling conv. must produce distinct regs");
          assert( reg2 != reg4 || !reg2->is_valid(), "calling conv. must produce distinct regs");
          assert( reg3 != reg4, "calling conv. must produce distinct regs");
        }
      }
    }
    }
#endif

    // Visit each argument.  Compute its outgoing register mask.
    // Return results now can have 2 bits returned.
    // Compute max over all outgoing arguments both per call-site
    // and over the entire method.
    for( i = 0; i < argcnt; i++ ) {
      // Address of incoming argument mask to fill in
      RegMask *rm = &mcall->_in_rms[i+TypeFunc::Parms];
      VMReg first = parm_regs[i].first();
      VMReg second = parm_regs[i].second();
      if(!first->is_valid() &&
         !second->is_valid()) {
        continue;               // Avoid Halves
      }
      // Handle case where arguments are in vector registers.
      if(call->in(TypeFunc::Parms + i)->bottom_type()->isa_vect()) {
        OptoReg::Name reg_fst = OptoReg::as_OptoReg(first);
        OptoReg::Name reg_snd = OptoReg::as_OptoReg(second);
        assert (reg_fst <= reg_snd, "fst=%d snd=%d", reg_fst, reg_snd);
        for (OptoReg::Name r = reg_fst; r <= reg_snd; r++) {
          rm->insert(r);
        }
      }
      // Grab first register, adjust stack slots and insert in mask.
      OptoReg::Name reg1 = warp_outgoing_stk_arg(first, begin_out_arg_area, out_arg_limit_per_call );
      if (OptoReg::is_valid(reg1))
        rm->insert(reg1);
      // Grab second register (if any), adjust stack slots and insert in mask.
      OptoReg::Name reg2 = warp_outgoing_stk_arg(second, begin_out_arg_area, out_arg_limit_per_call );
      if (OptoReg::is_valid(reg2))
        rm->insert(reg2);
    } // End of for all arguments
  }

  // Compute the max stack slot killed by any call.  These will not be
  // available for debug info, and will be used to adjust FIRST_STACK_mask
  // after all call sites have been visited.
  if( _out_arg_limit < out_arg_limit_per_call)
    _out_arg_limit = out_arg_limit_per_call;

  if (mcall) {
    // Kill the outgoing argument area, including any non-argument holes and
    // any legacy C-killed slots.  Use Fat-Projections to do the killing.
    // Since the max-per-method covers the max-per-call-site and debug info
    // is excluded on the max-per-method basis, debug info cannot land in
    // this killed area.
    uint r_cnt = mcall->tf()->range()->cnt();
    MachProjNode* proj = new MachProjNode(mcall, r_cnt + 10000, RegMask::EMPTY, MachProjNode::fat_proj);
    for (int i = begin_out_arg_area; i < out_arg_limit_per_call; i++) {
      proj->_rout.insert(OptoReg::Name(i));
    }
    if (!proj->_rout.is_empty()) {
      push_projection(proj);
    }
  }
  // Transfer the safepoint information from the call to the mcall
  // Move the JVMState list
  msfpt->set_jvms(sfpt->jvms());
  for (JVMState* jvms = msfpt->jvms(); jvms; jvms = jvms->caller()) {
    jvms->set_map(sfpt);
  }

  // Debug inputs begin just after the last incoming parameter
  assert((mcall == nullptr) || (mcall->jvms() == nullptr) ||
         (mcall->jvms()->debug_start() + mcall->_jvmadj == mcall->tf()->domain()->cnt()), "");

  // Add additional edges.
  if (msfpt->mach_constant_base_node_input() != (uint)-1 && !msfpt->is_MachCallLeaf()) {
    // For these calls we can not add MachConstantBase in expand(), as the
    // ins are not complete then.
    msfpt->ins_req(msfpt->mach_constant_base_node_input(), C->mach_constant_base_node());
    if (msfpt->jvms() &&
        msfpt->mach_constant_base_node_input() <= msfpt->jvms()->debug_start() + msfpt->_jvmadj) {
      // We added an edge before jvms, so we must adapt the position of the ins.
      msfpt->jvms()->adapt_position(+1);
    }
  }

  // Registers killed by the call are set in the local scheduling pass
  // of Global Code Motion.
  return msfpt;
}

//---------------------------match_tree----------------------------------------
// Match a Ideal Node DAG - turn it into a tree; Label & Reduce.  Used as part
// of the whole-sale conversion from Ideal to Mach Nodes.  Also used for
// making GotoNodes while building the CFG and in init_spill_mask() to identify
// a Load's result RegMask for memoization in idealreg2regmask[]
MachNode *Matcher::match_tree( const Node *n ) {
  assert( n->Opcode() != Op_Phi, "cannot match" );
  assert( !n->is_block_start(), "cannot match" );
  // Set the mark for all locally allocated State objects.
  // When this call returns, the _states_arena arena will be reset
  // freeing all State objects.
  ResourceMark rm( &_states_arena );

  LabelRootDepth = 0;

  // StoreNodes require their Memory input to match any LoadNodes
  Node *mem = n->is_Store() ? n->in(MemNode::Memory) : (Node*)1 ;
#ifdef ASSERT
  Node* save_mem_node = _mem_node;
  _mem_node = n->is_Store() ? (Node*)n : nullptr;
#endif
  // State object for root node of match tree
  // Allocate it on _states_arena - stack allocation can cause stack overflow.
  State *s = new (&_states_arena) State;
  s->_kids[0] = nullptr;
  s->_kids[1] = nullptr;
  s->_leaf = (Node*)n;
  // Label the input tree, allocating labels from top-level arena
  Node* root_mem = mem;
  Label_Root(n, s, n->in(0), root_mem);
  if (C->failing())  return nullptr;

  // The minimum cost match for the whole tree is found at the root State
  uint mincost = max_juint;
  uint cost = max_juint;
  uint i;
  for (i = 0; i < NUM_OPERANDS; i++) {
    if (s->valid(i) &&               // valid entry and
        s->cost(i) < cost &&         // low cost and
        s->rule(i) >= NUM_OPERANDS) {// not an operand
      mincost = i;
      cost = s->cost(i);
    }
  }
  if (mincost == max_juint) {
#ifndef PRODUCT
    tty->print("No matching rule for:");
    s->dump();
#endif
    Matcher::soft_match_failure();
    return nullptr;
  }
  // Reduce input tree based upon the state labels to machine Nodes
  MachNode *m = ReduceInst(s, s->rule(mincost), mem);
  // New-to-old mapping is done in ReduceInst, to cover complex instructions.
  NOT_PRODUCT(_old2new_map.map(n->_idx, m);)

  // Add any Matcher-ignored edges
  uint cnt = n->req();
  uint start = 1;
  if( mem != (Node*)1 ) start = MemNode::Memory+1;
  if( n->is_AddP() ) {
    assert( mem == (Node*)1, "" );
    start = AddPNode::Base+1;
  }
  for( i = start; i < cnt; i++ ) {
    if( !n->match_edge(i) ) {
      if( i < m->req() )
        m->ins_req( i, n->in(i) );
      else
        m->add_req( n->in(i) );
    }
  }

  DEBUG_ONLY( _mem_node = save_mem_node; )
  return m;
}


//------------------------------match_into_reg---------------------------------
// Choose to either match this Node in a register or part of the current
// match tree.  Return true for requiring a register and false for matching
// as part of the current match tree.
static bool match_into_reg( const Node *n, Node *m, Node *control, int i, bool shared ) {

  const Type *t = m->bottom_type();

  if (t->singleton()) {
    // Never force constants into registers.  Allow them to match as
    // constants or registers.  Copies of the same value will share
    // the same register.  See find_shared_node.
    return false;
  } else {                      // Not a constant
    if (!shared && Matcher::is_encode_and_store_pattern(n, m)) {
      // Make it possible to match "encode and store" patterns with non-shared
      // encode operations that are pinned to a control node (e.g. by CastPP
      // node removal in final graph reshaping). The matched instruction cannot
      // float above the encode's control node because it is pinned to the
      // store's control node.
      return false;
    }
    // Stop recursion if they have different Controls.
    Node* m_control = m->in(0);
    // Control of load's memory can post-dominates load's control.
    // So use it since load can't float above its memory.
    Node* mem_control = (m->is_Load()) ? m->in(MemNode::Memory)->in(0) : nullptr;
    if (control && m_control && control != m_control && control != mem_control) {

      // Actually, we can live with the most conservative control we
      // find, if it post-dominates the others.  This allows us to
      // pick up load/op/store trees where the load can float a little
      // above the store.
      Node *x = control;
      const uint max_scan = 6;  // Arbitrary scan cutoff
      uint j;
      for (j=0; j<max_scan; j++) {
        if (x->is_Region())     // Bail out at merge points
          return true;
        x = x->in(0);
        if (x == m_control)     // Does 'control' post-dominate
          break;                // m->in(0)?  If so, we can use it
        if (x == mem_control)   // Does 'control' post-dominate
          break;                // mem_control?  If so, we can use it
      }
      if (j == max_scan)        // No post-domination before scan end?
        return true;            // Then break the match tree up
    }
    if ((m->is_DecodeN() && Matcher::narrow_oop_use_complex_address()) ||
        (m->is_DecodeNKlass() && Matcher::narrow_klass_use_complex_address())) {
      // These are commonly used in address expressions and can
      // efficiently fold into them on X64 in some cases.
      return false;
    }
  }

  // Not forceable cloning.  If shared, put it into a register.
  return shared;
}


//------------------------------Instruction Selection--------------------------
// Label method walks a "tree" of nodes, using the ADLC generated DFA to match
// ideal nodes to machine instructions.  Trees are delimited by shared Nodes,
// things the Matcher does not match (e.g., Memory), and things with different
// Controls (hence forced into different blocks).  We pass in the Control
// selected for this entire State tree.

// The Matcher works on Trees, but an Intel add-to-memory requires a DAG: the
// Store and the Load must have identical Memories (as well as identical
// pointers).  Since the Matcher does not have anything for Memory (and
// does not handle DAGs), I have to match the Memory input myself.  If the
// Tree root is a Store or if there are multiple Loads in the tree, I require
// all Loads to have the identical memory.
Node* Matcher::Label_Root(const Node* n, State* svec, Node* control, Node*& mem) {
  // Since Label_Root is a recursive function, its possible that we might run
  // out of stack space.  See bugs 6272980 & 6227033 for more info.
  LabelRootDepth++;
  if (LabelRootDepth > MaxLabelRootDepth) {
    // Bailout. Can for example be hit with a deep chain of operations.
    C->record_method_not_compilable("Out of stack space, increase MaxLabelRootDepth");
    return nullptr;
  }
  uint care = 0;                // Edges matcher cares about
  uint cnt = n->req();
  uint i = 0;

  // Examine children for memory state
  // Can only subsume a child into your match-tree if that child's memory state
  // is not modified along the path to another input.
  // It is unsafe even if the other inputs are separate roots.
  Node *input_mem = nullptr;
  for( i = 1; i < cnt; i++ ) {
    if( !n->match_edge(i) ) continue;
    Node *m = n->in(i);         // Get ith input
    assert( m, "expect non-null children" );
    if( m->is_Load() ) {
      if( input_mem == nullptr ) {
        input_mem = m->in(MemNode::Memory);
        if (mem == (Node*)1) {
          // Save this memory to bail out if there's another memory access
          // to a different memory location in the same tree.
          mem = input_mem;
        }
      } else if( input_mem != m->in(MemNode::Memory) ) {
        input_mem = NodeSentinel;
      }
    }
  }

  for( i = 1; i < cnt; i++ ){// For my children
    if( !n->match_edge(i) ) continue;
    Node *m = n->in(i);         // Get ith input
    // Allocate states out of a private arena
    State *s = new (&_states_arena) State;
    svec->_kids[care++] = s;
    assert( care <= 2, "binary only for now" );

    // Recursively label the State tree.
    s->_kids[0] = nullptr;
    s->_kids[1] = nullptr;
    s->_leaf = m;

    // Check for leaves of the State Tree; things that cannot be a part of
    // the current tree.  If it finds any, that value is matched as a
    // register operand.  If not, then the normal matching is used.
    if( match_into_reg(n, m, control, i, is_shared(m)) ||
        // Stop recursion if this is a LoadNode and there is another memory access
        // to a different memory location in the same tree (for example, a StoreNode
        // at the root of this tree or another LoadNode in one of the children).
        ((mem!=(Node*)1) && m->is_Load() && m->in(MemNode::Memory) != mem) ||
        // Can NOT include the match of a subtree when its memory state
        // is used by any of the other subtrees
        (input_mem == NodeSentinel) ) {
      // Print when we exclude matching due to different memory states at input-loads
      if (PrintOpto && (Verbose && WizardMode) && (input_mem == NodeSentinel)
          && !((mem!=(Node*)1) && m->is_Load() && m->in(MemNode::Memory) != mem)) {
        tty->print_cr("invalid input_mem");
      }
      // Switch to a register-only opcode; this value must be in a register
      // and cannot be subsumed as part of a larger instruction.
      s->DFA( m->ideal_reg(), m );

    } else {
      // If match tree has no control and we do, adopt it for entire tree
      if( control == nullptr && m->in(0) != nullptr && m->req() > 1 )
        control = m->in(0);         // Pick up control
      // Else match as a normal part of the match tree.
      control = Label_Root(m, s, control, mem);
      if (C->failing()) return nullptr;
    }
  }

  // Call DFA to match this node, and return
  svec->DFA( n->Opcode(), n );

  uint x;
  for( x = 0; x < _LAST_MACH_OPER; x++ )
    if( svec->valid(x) )
      break;

  if (x >= _LAST_MACH_OPER) {
#ifdef ASSERT
    n->dump();
    svec->dump();
#endif
    assert( false, "bad AD file" );
    C->record_failure("bad AD file");
  }
  return control;
}


// Con nodes reduced using the same rule can share their MachNode
// which reduces the number of copies of a constant in the final
// program.  The register allocator is free to split uses later to
// split live ranges.
MachNode* Matcher::find_shared_node(Node* leaf, uint rule) {
  if (!leaf->is_Con() && !leaf->is_DecodeNarrowPtr()) return nullptr;

  // See if this Con has already been reduced using this rule.
  if (_shared_nodes.max() <= leaf->_idx) return nullptr;
  MachNode* last = (MachNode*)_shared_nodes.at(leaf->_idx);
  if (last != nullptr && rule == last->rule()) {
    // Don't expect control change for DecodeN
    if (leaf->is_DecodeNarrowPtr())
      return last;
    // Get the new space root.
    Node* xroot = new_node(C->root());
    if (xroot == nullptr) {
      // This shouldn't happen give the order of matching.
      return nullptr;
    }

    // Shared constants need to have their control be root so they
    // can be scheduled properly.
    Node* control = last->in(0);
    if (control != xroot) {
      if (control == nullptr || control == C->root()) {
        last->set_req(0, xroot);
      } else {
        assert(false, "unexpected control");
        return nullptr;
      }
    }
    return last;
  }
  return nullptr;
}


//------------------------------ReduceInst-------------------------------------
// Reduce a State tree (with given Control) into a tree of MachNodes.
// This routine (and it's cohort ReduceOper) convert Ideal Nodes into
// complicated machine Nodes.  Each MachNode covers some tree of Ideal Nodes.
// Each MachNode has a number of complicated MachOper operands; each
// MachOper also covers a further tree of Ideal Nodes.

// The root of the Ideal match tree is always an instruction, so we enter
// the recursion here.  After building the MachNode, we need to recurse
// the tree checking for these cases:
// (1) Child is an instruction -
//     Build the instruction (recursively), add it as an edge.
//     Build a simple operand (register) to hold the result of the instruction.
// (2) Child is an interior part of an instruction -
//     Skip over it (do nothing)
// (3) Child is the start of a operand -
//     Build the operand, place it inside the instruction
//     Call ReduceOper.
MachNode *Matcher::ReduceInst( State *s, int rule, Node *&mem ) {
  assert( rule >= NUM_OPERANDS, "called with operand rule" );

  MachNode* shared_node = find_shared_node(s->_leaf, rule);
  if (shared_node != nullptr) {
    return shared_node;
  }

  // Build the object to represent this state & prepare for recursive calls
  MachNode *mach = s->MachNodeGenerator(rule);
  guarantee(mach != nullptr, "Missing MachNode");
  mach->_opnds[0] = s->MachOperGenerator(_reduceOp[rule]);
  assert( mach->_opnds[0] != nullptr, "Missing result operand" );
  Node *leaf = s->_leaf;
  NOT_PRODUCT(record_new2old(mach, leaf);)
  // Check for instruction or instruction chain rule
  if( rule >= _END_INST_CHAIN_RULE || rule < _BEGIN_INST_CHAIN_RULE ) {
    assert(C->node_arena()->contains(s->_leaf) || !has_new_node(s->_leaf),
           "duplicating node that's already been matched");
    // Instruction
    mach->add_req( leaf->in(0) ); // Set initial control
    // Reduce interior of complex instruction
    ReduceInst_Interior( s, rule, mem, mach, 1 );
  } else {
    // Instruction chain rules are data-dependent on their inputs
    mach->add_req(nullptr);     // Set initial control to none
    ReduceInst_Chain_Rule( s, rule, mem, mach );
  }

  // If a Memory was used, insert a Memory edge
  if( mem != (Node*)1 ) {
    mach->ins_req(MemNode::Memory,mem);
#ifdef ASSERT
    // Verify adr type after matching memory operation
    const MachOper* oper = mach->memory_operand();
    if (oper != nullptr && oper != (MachOper*)-1) {
      // It has a unique memory operand.  Find corresponding ideal mem node.
      Node* m = nullptr;
      if (leaf->is_Mem()) {
        m = leaf;
      } else {
        m = _mem_node;
        assert(m != nullptr && m->is_Mem(), "expecting memory node");
      }
      const Type* mach_at = mach->adr_type();
      // DecodeN node consumed by an address may have different type
      // than its input. Don't compare types for such case.
      if (m->adr_type() != mach_at &&
          (m->in(MemNode::Address)->is_DecodeNarrowPtr() ||
           (m->in(MemNode::Address)->is_AddP() &&
            m->in(MemNode::Address)->in(AddPNode::Address)->is_DecodeNarrowPtr()) ||
           (m->in(MemNode::Address)->is_AddP() &&
            m->in(MemNode::Address)->in(AddPNode::Address)->is_AddP() &&
            m->in(MemNode::Address)->in(AddPNode::Address)->in(AddPNode::Address)->is_DecodeNarrowPtr()))) {
        mach_at = m->adr_type();
      }
      if (m->adr_type() != mach_at) {
        m->dump();
        tty->print_cr("mach:");
        mach->dump(1);
      }
      assert(m->adr_type() == mach_at, "matcher should not change adr type");
    }
#endif
  }

  // If the _leaf is an AddP, insert the base edge
  if (leaf->is_AddP()) {
    mach->ins_req(AddPNode::Base,leaf->in(AddPNode::Base));
  }

  uint number_of_projections_prior = number_of_projections();

  // Perform any 1-to-many expansions required
  MachNode *ex = mach->Expand(s, _projection_list, mem);
  if (ex != mach) {
    assert(ex->ideal_reg() == mach->ideal_reg(), "ideal types should match");
    if( ex->in(1)->is_Con() )
      ex->in(1)->set_req(0, C->root());
    // Remove old node from the graph
    for( uint i=0; i<mach->req(); i++ ) {
      mach->set_req(i,nullptr);
    }
    NOT_PRODUCT(record_new2old(ex, s->_leaf);)
  }

  // PhaseChaitin::fixup_spills will sometimes generate spill code
  // via the matcher.  By the time, nodes have been wired into the CFG,
  // and any further nodes generated by expand rules will be left hanging
  // in space, and will not get emitted as output code.  Catch this.
  // Also, catch any new register allocation constraints ("projections")
  // generated belatedly during spill code generation.
  if (_allocation_started) {
    guarantee(ex == mach, "no expand rules during spill generation");
    guarantee(number_of_projections_prior == number_of_projections(), "no allocation during spill generation");
  }

  if (leaf->is_Con() || leaf->is_DecodeNarrowPtr()) {
    // Record the con for sharing
    _shared_nodes.map(leaf->_idx, ex);
  }

  // Have mach nodes inherit GC barrier data
  mach->set_barrier_data(MemNode::barrier_data(leaf));

  return ex;
}

void Matcher::handle_precedence_edges(Node* n, MachNode *mach) {
  for (uint i = n->req(); i < n->len(); i++) {
    if (n->in(i) != nullptr) {
      mach->add_prec(n->in(i));
    }
  }
}

void Matcher::ReduceInst_Chain_Rule(State* s, int rule, Node* &mem, MachNode* mach) {
  // 'op' is what I am expecting to receive
  int op = _leftOp[rule];
  // Operand type to catch childs result
  // This is what my child will give me.
  unsigned int opnd_class_instance = s->rule(op);
  // Choose between operand class or not.
  // This is what I will receive.
  int catch_op = (FIRST_OPERAND_CLASS <= op && op < NUM_OPERANDS) ? opnd_class_instance : op;
  // New rule for child.  Chase operand classes to get the actual rule.
  unsigned int newrule = s->rule(catch_op);

  if (newrule < NUM_OPERANDS) {
    // Chain from operand or operand class, may be output of shared node
    assert(opnd_class_instance < NUM_OPERANDS, "Bad AD file: Instruction chain rule must chain from operand");
    // Insert operand into array of operands for this instruction
    mach->_opnds[1] = s->MachOperGenerator(opnd_class_instance);

    ReduceOper(s, newrule, mem, mach);
  } else {
    // Chain from the result of an instruction
    assert(newrule >= _LAST_MACH_OPER, "Do NOT chain from internal operand");
    mach->_opnds[1] = s->MachOperGenerator(_reduceOp[catch_op]);
    Node *mem1 = (Node*)1;
    DEBUG_ONLY(Node *save_mem_node = _mem_node;)
    mach->add_req( ReduceInst(s, newrule, mem1) );
    DEBUG_ONLY(_mem_node = save_mem_node;)
  }
  return;
}


uint Matcher::ReduceInst_Interior( State *s, int rule, Node *&mem, MachNode *mach, uint num_opnds ) {
  handle_precedence_edges(s->_leaf, mach);

  if( s->_leaf->is_Load() ) {
    Node *mem2 = s->_leaf->in(MemNode::Memory);
    assert( mem == (Node*)1 || mem == mem2, "multiple Memories being matched at once?" );
    DEBUG_ONLY( if( mem == (Node*)1 ) _mem_node = s->_leaf;)
    mem = mem2;
  }
  if( s->_leaf->in(0) != nullptr && s->_leaf->req() > 1) {
    if( mach->in(0) == nullptr )
      mach->set_req(0, s->_leaf->in(0));
  }

  // Now recursively walk the state tree & add operand list.
  for( uint i=0; i<2; i++ ) {   // binary tree
    State *newstate = s->_kids[i];
    if( newstate == nullptr ) break;      // Might only have 1 child
    // 'op' is what I am expecting to receive
    int op;
    if( i == 0 ) {
      op = _leftOp[rule];
    } else {
      op = _rightOp[rule];
    }
    // Operand type to catch childs result
    // This is what my child will give me.
    int opnd_class_instance = newstate->rule(op);
    // Choose between operand class or not.
    // This is what I will receive.
    int catch_op = (op >= FIRST_OPERAND_CLASS && op < NUM_OPERANDS) ? opnd_class_instance : op;
    // New rule for child.  Chase operand classes to get the actual rule.
    int newrule = newstate->rule(catch_op);

    if (newrule < NUM_OPERANDS) { // Operand/operandClass or internalOp/instruction?
      // Operand/operandClass
      // Insert operand into array of operands for this instruction
      mach->_opnds[num_opnds++] = newstate->MachOperGenerator(opnd_class_instance);
      ReduceOper(newstate, newrule, mem, mach);

    } else {                    // Child is internal operand or new instruction
      if (newrule < _LAST_MACH_OPER) { // internal operand or instruction?
        // internal operand --> call ReduceInst_Interior
        // Interior of complex instruction.  Do nothing but recurse.
        num_opnds = ReduceInst_Interior(newstate, newrule, mem, mach, num_opnds);
      } else {
        // instruction --> call build operand(  ) to catch result
        //             --> ReduceInst( newrule )
        mach->_opnds[num_opnds++] = s->MachOperGenerator(_reduceOp[catch_op]);
        Node *mem1 = (Node*)1;
        DEBUG_ONLY(Node *save_mem_node = _mem_node;)
        mach->add_req( ReduceInst( newstate, newrule, mem1 ) );
        DEBUG_ONLY(_mem_node = save_mem_node;)
      }
    }
    assert( mach->_opnds[num_opnds-1], "" );
  }
  return num_opnds;
}

// This routine walks the interior of possible complex operands.
// At each point we check our children in the match tree:
// (1) No children -
//     We are a leaf; add _leaf field as an input to the MachNode
// (2) Child is an internal operand -
//     Skip over it ( do nothing )
// (3) Child is an instruction -
//     Call ReduceInst recursively and
//     and instruction as an input to the MachNode
void Matcher::ReduceOper( State *s, int rule, Node *&mem, MachNode *mach ) {
  assert( rule < _LAST_MACH_OPER, "called with operand rule" );
  State *kid = s->_kids[0];
  assert( kid == nullptr || s->_leaf->in(0) == nullptr, "internal operands have no control" );

  // Leaf?  And not subsumed?
  if( kid == nullptr && !_swallowed[rule] ) {
    mach->add_req( s->_leaf );  // Add leaf pointer
    return;                     // Bail out
  }

  if( s->_leaf->is_Load() ) {
    assert( mem == (Node*)1, "multiple Memories being matched at once?" );
    mem = s->_leaf->in(MemNode::Memory);
    DEBUG_ONLY(_mem_node = s->_leaf;)
  }

  handle_precedence_edges(s->_leaf, mach);

  if( s->_leaf->in(0) && s->_leaf->req() > 1) {
    if( !mach->in(0) )
      mach->set_req(0,s->_leaf->in(0));
    else {
      assert( s->_leaf->in(0) == mach->in(0), "same instruction, differing controls?" );
    }
  }

  for (uint i = 0; kid != nullptr && i < 2; kid = s->_kids[1], i++) {   // binary tree
    int newrule;
    if( i == 0) {
      newrule = kid->rule(_leftOp[rule]);
    } else {
      newrule = kid->rule(_rightOp[rule]);
    }

    if (newrule < _LAST_MACH_OPER) { // Operand or instruction?
      // Internal operand; recurse but do nothing else
      ReduceOper(kid, newrule, mem, mach);

    } else {                    // Child is a new instruction
      // Reduce the instruction, and add a direct pointer from this
      // machine instruction to the newly reduced one.
      Node *mem1 = (Node*)1;
      DEBUG_ONLY(Node *save_mem_node = _mem_node;)
      mach->add_req( ReduceInst( kid, newrule, mem1 ) );
      DEBUG_ONLY(_mem_node = save_mem_node;)
    }
  }
}


// -------------------------------------------------------------------------
// Java-Java calling convention
// (what you use when Java calls Java)

//------------------------------find_receiver----------------------------------
// For a given signature, return the OptoReg for parameter 0.
OptoReg::Name Matcher::find_receiver() {
  VMRegPair regs;
  BasicType sig_bt = T_OBJECT;
  SharedRuntime::java_calling_convention(&sig_bt, &regs, 1);
  // Return argument 0 register.  In the LP64 build pointers
  // take 2 registers, but the VM wants only the 'main' name.
  return OptoReg::as_OptoReg(regs.first());
}

bool Matcher::is_vshift_con_pattern(Node* n, Node* m) {
  if (n != nullptr && m != nullptr) {
    return VectorNode::is_vector_shift(n) &&
           VectorNode::is_vector_shift_count(m) && m->in(1)->is_Con();
  }
  return false;
}

bool Matcher::clone_node(Node* n, Node* m, Matcher::MStack& mstack) {
  // Must clone all producers of flags, or we will not match correctly.
  // Suppose a compare setting int-flags is shared (e.g., a switch-tree)
  // then it will match into an ideal Op_RegFlags.  Alas, the fp-flags
  // are also there, so we may match a float-branch to int-flags and
  // expect the allocator to haul the flags from the int-side to the
  // fp-side.  No can do.
  if (_must_clone[m->Opcode()]) {
    mstack.push(m, Visit);
    return true;
  }
  return pd_clone_node(n, m, mstack);
}

bool Matcher::clone_base_plus_offset_address(AddPNode* m, Matcher::MStack& mstack, VectorSet& address_visited) {
  Node *off = m->in(AddPNode::Offset);
  if (off->is_Con()) {
    address_visited.test_set(m->_idx); // Flag as address_visited
    mstack.push(m->in(AddPNode::Address), Pre_Visit);
    // Clone X+offset as it also folds into most addressing expressions
    mstack.push(off, Visit);
    mstack.push(m->in(AddPNode::Base), Pre_Visit);
    return true;
  }
  return false;
}

// A method-klass-holder may be passed in the inline_cache_reg
// and then expanded into the inline_cache_reg and a method_ptr register
//   defined in ad_<arch>.cpp

//------------------------------find_shared------------------------------------
// Set bits if Node is shared or otherwise a root
void Matcher::find_shared(Node* n) {
  // Allocate stack of size C->live_nodes() * 2 to avoid frequent realloc
  MStack mstack(C->live_nodes() * 2);
  // Mark nodes as address_visited if they are inputs to an address expression
  VectorSet address_visited;
  mstack.push(n, Visit);     // Don't need to pre-visit root node
  while (mstack.is_nonempty()) {
    n = mstack.node();       // Leave node on stack
    Node_State nstate = mstack.state();
    uint nop = n->Opcode();
    if (nstate == Pre_Visit) {
      if (address_visited.test(n->_idx)) { // Visited in address already?
        // Flag as visited and shared now.
        set_visited(n);
      }
      if (is_visited(n)) {   // Visited already?
        // Node is shared and has no reason to clone.  Flag it as shared.
        // This causes it to match into a register for the sharing.
        set_shared(n);       // Flag as shared and
        if (n->is_DecodeNarrowPtr()) {
          // Oop field/array element loads must be shared but since
          // they are shared through a DecodeN they may appear to have
          // a single use so force sharing here.
          set_shared(n->in(1));
        }
        mstack.pop();        // remove node from stack
        continue;
      }
      nstate = Visit; // Not already visited; so visit now
    }
    if (nstate == Visit) {
      mstack.set_state(Post_Visit);
      set_visited(n);   // Flag as visited now
      bool mem_op = false;
      int mem_addr_idx = MemNode::Address;
      if (find_shared_visit(mstack, n, nop, mem_op, mem_addr_idx)) {
        continue;
      }
      for (int i = n->req() - 1; i >= 0; --i) { // For my children
        Node* m = n->in(i); // Get ith input
        if (m == nullptr) {
          continue;  // Ignore nulls
        }
        if (clone_node(n, m, mstack)) {
          continue;
        }

        // Clone addressing expressions as they are "free" in memory access instructions
        if (mem_op && i == mem_addr_idx && m->is_AddP() &&
            // When there are other uses besides address expressions
            // put it on stack and mark as shared.
            !is_visited(m)) {
          // Some inputs for address expression are not put on stack
          // to avoid marking them as shared and forcing them into register
          // if they are used only in address expressions.
          // But they should be marked as shared if there are other uses
          // besides address expressions.

          if (pd_clone_address_expressions(m->as_AddP(), mstack, address_visited)) {
            continue;
          }
        }   // if( mem_op &&
        mstack.push(m, Pre_Visit);
      }     // for(int i = ...)
    }
    else if (nstate == Alt_Post_Visit) {
      mstack.pop(); // Remove node from stack
      // We cannot remove the Cmp input from the Bool here, as the Bool may be
      // shared and all users of the Bool need to move the Cmp in parallel.
      // This leaves both the Bool and the If pointing at the Cmp.  To
      // prevent the Matcher from trying to Match the Cmp along both paths
      // BoolNode::match_edge always returns a zero.

      // We reorder the Op_If in a pre-order manner, so we can visit without
      // accidentally sharing the Cmp (the Bool and the If make 2 users).
      n->add_req( n->in(1)->in(1) ); // Add the Cmp next to the Bool
    }
    else if (nstate == Post_Visit) {
      mstack.pop(); // Remove node from stack

      // Now hack a few special opcodes
      uint opcode = n->Opcode();
      bool gc_handled = BarrierSet::barrier_set()->barrier_set_c2()->matcher_find_shared_post_visit(this, n, opcode);
      if (!gc_handled) {
        find_shared_post_visit(n, opcode);
      }
    }
    else {
      ShouldNotReachHere();
    }
  } // end of while (mstack.is_nonempty())
}

bool Matcher::find_shared_visit(MStack& mstack, Node* n, uint opcode, bool& mem_op, int& mem_addr_idx) {
  switch(opcode) {  // Handle some opcodes special
    case Op_Phi:             // Treat Phis as shared roots
    case Op_Parm:
    case Op_Proj:            // All handled specially during matching
    case Op_SafePointScalarObject:
      set_shared(n);
      set_dontcare(n);
      break;
    case Op_If:
    case Op_CountedLoopEnd:
      mstack.set_state(Alt_Post_Visit); // Alternative way
      // Convert (If (Bool (CmpX A B))) into (If (Bool) (CmpX A B)).  Helps
      // with matching cmp/branch in 1 instruction.  The Matcher needs the
      // Bool and CmpX side-by-side, because it can only get at constants
      // that are at the leaves of Match trees, and the Bool's condition acts
      // as a constant here.
      mstack.push(n->in(1), Visit);         // Clone the Bool
      mstack.push(n->in(0), Pre_Visit);     // Visit control input
      return true; // while (mstack.is_nonempty())
    case Op_ConvI2D:         // These forms efficiently match with a prior
    case Op_ConvI2F:         //   Load but not a following Store
      if( n->in(1)->is_Load() &&        // Prior load
          n->outcnt() == 1 &&           // Not already shared
          n->unique_out()->is_Store() ) // Following store
        set_shared(n);       // Force it to be a root
      break;
    case Op_ReverseBytesI:
    case Op_ReverseBytesL:
      if( n->in(1)->is_Load() &&        // Prior load
          n->outcnt() == 1 )            // Not already shared
        set_shared(n);                  // Force it to be a root
      break;
    case Op_BoxLock:         // Can't match until we get stack-regs in ADLC
    case Op_IfFalse:
    case Op_IfTrue:
    case Op_MachProj:
    case Op_MergeMem:
    case Op_Catch:
    case Op_CatchProj:
    case Op_CProj:
    case Op_JumpProj:
    case Op_JProj:
    case Op_NeverBranch:
      set_dontcare(n);
      break;
    case Op_Jump:
      mstack.push(n->in(1), Pre_Visit);     // Switch Value (could be shared)
      mstack.push(n->in(0), Pre_Visit);     // Visit Control input
      return true;                             // while (mstack.is_nonempty())
    case Op_StrComp:
    case Op_StrEquals:
    case Op_StrIndexOf:
    case Op_StrIndexOfChar:
    case Op_AryEq:
    case Op_VectorizedHashCode:
    case Op_CountPositives:
    case Op_StrInflatedCopy:
    case Op_StrCompressedCopy:
    case Op_EncodeISOArray:
    case Op_FmaD:
    case Op_FmaF:
    case Op_FmaHF:
    case Op_FmaVD:
    case Op_FmaVF:
    case Op_FmaVHF:
    case Op_MacroLogicV:
    case Op_VectorCmpMasked:
    case Op_CompressV:
    case Op_CompressM:
    case Op_ExpandV:
    case Op_VectorLoadMask:
      set_shared(n); // Force result into register (it will be anyways)
      break;
    case Op_ConP: {  // Convert pointers above the centerline to NUL
      TypeNode *tn = n->as_Type(); // Constants derive from type nodes
      const TypePtr* tp = tn->type()->is_ptr();
      if (tp->_ptr == TypePtr::AnyNull) {
        tn->set_type(TypePtr::NULL_PTR);
      }
      break;
    }
    case Op_ConN: {  // Convert narrow pointers above the centerline to NUL
      TypeNode *tn = n->as_Type(); // Constants derive from type nodes
      const TypePtr* tp = tn->type()->make_ptr();
      if (tp && tp->_ptr == TypePtr::AnyNull) {
        tn->set_type(TypeNarrowOop::NULL_PTR);
      }
      break;
    }
    case Op_Binary:         // These are introduced in the Post_Visit state.
      ShouldNotReachHere();
      break;
    case Op_ClearArray:
    case Op_SafePoint:
      mem_op = true;
      break;
    default:
      if( n->is_Store() ) {
        // Do match stores, despite no ideal reg
        mem_op = true;
        break;
      }
      if( n->is_Mem() ) { // Loads and LoadStores
        mem_op = true;
        // Loads must be root of match tree due to prior load conflict
        if( C->subsume_loads() == false )
          set_shared(n);
      }
      // Fall into default case
      if( !n->ideal_reg() )
        set_dontcare(n);  // Unmatchable Nodes
  } // end_switch
  return false;
}

void Matcher::find_shared_post_visit(Node* n, uint opcode) {
  if (n->is_predicated_vector()) {
    // Restructure into binary trees for Matching.
    if (n->req() == 4) {
      n->set_req(1, new BinaryNode(n->in(1), n->in(2)));
      n->set_req(2, n->in(3));
      n->del_req(3);
    } else if (n->req() == 5) {
      n->set_req(1, new BinaryNode(n->in(1), n->in(2)));
      n->set_req(2, new BinaryNode(n->in(3), n->in(4)));
      n->del_req(4);
      n->del_req(3);
    } else if (n->req() == 6) {
      Node* b3 = new BinaryNode(n->in(4), n->in(5));
      Node* b2 = new BinaryNode(n->in(3), b3);
      Node* b1 = new BinaryNode(n->in(2), b2);
      n->set_req(2, b1);
      n->del_req(5);
      n->del_req(4);
      n->del_req(3);
    }
    return;
  }

  switch(opcode) {       // Handle some opcodes special
    case Op_CompareAndExchangeB:
    case Op_CompareAndExchangeS:
    case Op_CompareAndExchangeI:
    case Op_CompareAndExchangeL:
    case Op_CompareAndExchangeP:
    case Op_CompareAndExchangeN:
    case Op_WeakCompareAndSwapB:
    case Op_WeakCompareAndSwapS:
    case Op_WeakCompareAndSwapI:
    case Op_WeakCompareAndSwapL:
    case Op_WeakCompareAndSwapP:
    case Op_WeakCompareAndSwapN:
    case Op_CompareAndSwapB:
    case Op_CompareAndSwapS:
    case Op_CompareAndSwapI:
    case Op_CompareAndSwapL:
    case Op_CompareAndSwapP:
    case Op_CompareAndSwapN: {   // Convert trinary to binary-tree
      Node* newval = n->in(MemNode::ValueIn);
      Node* oldval = n->in(LoadStoreConditionalNode::ExpectedIn);
      Node* pair = new BinaryNode(oldval, newval);
      n->set_req(MemNode::ValueIn, pair);
      n->del_req(LoadStoreConditionalNode::ExpectedIn);
      break;
    }
    case Op_CMoveD:              // Convert trinary to binary-tree
    case Op_CMoveF:
    case Op_CMoveI:
    case Op_CMoveL:
    case Op_CMoveN:
    case Op_CMoveP: {
      // Restructure into a binary tree for Matching.  It's possible that
      // we could move this code up next to the graph reshaping for IfNodes
      // or vice-versa, but I do not want to debug this for Ladybird.
      // 10/2/2000 CNC.
      Node* pair1 = new BinaryNode(n->in(1), n->in(1)->in(1));
      n->set_req(1, pair1);
      Node* pair2 = new BinaryNode(n->in(2), n->in(3));
      n->set_req(2, pair2);
      n->del_req(3);
      break;
    }
    case Op_MacroLogicV: {
      Node* pair1 = new BinaryNode(n->in(1), n->in(2));
      Node* pair2 = new BinaryNode(n->in(3), n->in(4));
      n->set_req(1, pair1);
      n->set_req(2, pair2);
      n->del_req(4);
      n->del_req(3);
      break;
    }
    case Op_StoreVectorMasked: {
      Node* pair = new BinaryNode(n->in(3), n->in(4));
      n->set_req(3, pair);
      n->del_req(4);
      break;
    }
    case Op_SelectFromTwoVector:
    case Op_LoopLimit: {
      Node* pair1 = new BinaryNode(n->in(1), n->in(2));
      n->set_req(1, pair1);
      n->set_req(2, n->in(3));
      n->del_req(3);
      break;
    }
    case Op_StrEquals:
    case Op_StrIndexOfChar: {
      Node* pair1 = new BinaryNode(n->in(2), n->in(3));
      n->set_req(2, pair1);
      n->set_req(3, n->in(4));
      n->del_req(4);
      break;
    }
    case Op_StrComp:
    case Op_StrIndexOf:
    case Op_VectorizedHashCode: {
      Node* pair1 = new BinaryNode(n->in(2), n->in(3));
      n->set_req(2, pair1);
      Node* pair2 = new BinaryNode(n->in(4),n->in(5));
      n->set_req(3, pair2);
      n->del_req(5);
      n->del_req(4);
      break;
    }
    case Op_EncodeISOArray:
    case Op_StrCompressedCopy:
    case Op_StrInflatedCopy: {
      // Restructure into a binary tree for Matching.
      Node* pair = new BinaryNode(n->in(3), n->in(4));
      n->set_req(3, pair);
      n->del_req(4);
      break;
    }
    case Op_FmaD:
    case Op_FmaF:
    case Op_FmaHF:
    case Op_FmaVD:
    case Op_FmaVF:
    case Op_FmaVHF: {
      // Restructure into a binary tree for Matching.
      Node* pair = new BinaryNode(n->in(1), n->in(2));
      n->set_req(2, pair);
      n->set_req(1, n->in(3));
      n->del_req(3);
      break;
    }
    case Op_MulAddS2I: {
      Node* pair1 = new BinaryNode(n->in(1), n->in(2));
      Node* pair2 = new BinaryNode(n->in(3), n->in(4));
      n->set_req(1, pair1);
      n->set_req(2, pair2);
      n->del_req(4);
      n->del_req(3);
      break;
    }
    case Op_VectorCmpMasked:
    case Op_CopySignD:
    case Op_SignumVF:
    case Op_SignumVD:
    case Op_SignumF:
    case Op_SignumD: {
      Node* pair = new BinaryNode(n->in(2), n->in(3));
      n->set_req(2, pair);
      n->del_req(3);
      break;
    }
    case Op_VectorBlend:
    case Op_VectorInsert: {
      Node* pair = new BinaryNode(n->in(1), n->in(2));
      n->set_req(1, pair);
      n->set_req(2, n->in(3));
      n->del_req(3);
      break;
    }
    case Op_LoadVectorGatherMasked: // fall-through
    case Op_StoreVectorScatter: {
      Node* pair = new BinaryNode(n->in(MemNode::ValueIn), n->in(MemNode::ValueIn+1));
      n->set_req(MemNode::ValueIn, pair);
      n->del_req(MemNode::ValueIn+1);
      break;
    }
    case Op_StoreVectorScatterMasked: {
      Node* pair = new BinaryNode(n->in(MemNode::ValueIn+1), n->in(MemNode::ValueIn+2));
      n->set_req(MemNode::ValueIn+1, pair);
      n->del_req(MemNode::ValueIn+2);
      pair = new BinaryNode(n->in(MemNode::ValueIn), n->in(MemNode::ValueIn+1));
      n->set_req(MemNode::ValueIn, pair);
      n->del_req(MemNode::ValueIn+1);
      break;
    }
    case Op_VectorMaskCmp: {
      n->set_req(1, new BinaryNode(n->in(1), n->in(2)));
      n->set_req(2, n->in(3));
      n->del_req(3);
      break;
    }
    case Op_PartialSubtypeCheck: {
      if (UseSecondarySupersTable && n->in(2)->is_Con()) {
        // PartialSubtypeCheck uses both constant and register operands for superclass input.
        n->set_req(2, new BinaryNode(n->in(2), n->in(2)));
        break;
      }
      break;
    }
    default:
      break;
  }
}

#ifndef PRODUCT
void Matcher::record_new2old(Node* newn, Node* old) {
  _new2old_map.map(newn->_idx, old);
  if (!_reused.test_set(old->_igv_idx)) {
    // Reuse the Ideal-level IGV identifier so that the node can be tracked
    // across matching. If there are multiple machine nodes expanded from the
    // same Ideal node, only one will reuse its IGV identifier.
    newn->_igv_idx = old->_igv_idx;
  }
}

// machine-independent root to machine-dependent root
void Matcher::dump_old2new_map() {
  _old2new_map.dump();
}
#endif // !PRODUCT

//---------------------------collect_null_checks-------------------------------
// Find null checks in the ideal graph; write a machine-specific node for
// it.  Used by later implicit-null-check handling.  Actually collects
// either an IfTrue or IfFalse for the common NOT-null path, AND the ideal
// value being tested.
void Matcher::collect_null_checks( Node *proj, Node *orig_proj ) {
  Node *iff = proj->in(0);
  if( iff->Opcode() == Op_If ) {
    // During matching If's have Bool & Cmp side-by-side
    BoolNode *b = iff->in(1)->as_Bool();
    Node *cmp = iff->in(2);
    int opc = cmp->Opcode();
    if (opc != Op_CmpP && opc != Op_CmpN) return;

    const Type* ct = cmp->in(2)->bottom_type();
    if (ct == TypePtr::NULL_PTR ||
        (opc == Op_CmpN && ct == TypeNarrowOop::NULL_PTR)) {

      bool push_it = false;
      if( proj->Opcode() == Op_IfTrue ) {
#ifndef PRODUCT
        extern uint all_null_checks_found;
        all_null_checks_found++;
#endif
        if( b->_test._test == BoolTest::ne ) {
          push_it = true;
        }
      } else {
        assert( proj->Opcode() == Op_IfFalse, "" );
        if( b->_test._test == BoolTest::eq ) {
          push_it = true;
        }
      }
      if( push_it ) {
        _null_check_tests.push(proj);
        Node* val = cmp->in(1);
#ifdef _LP64
        if (val->bottom_type()->isa_narrowoop() &&
            !Matcher::narrow_oop_use_complex_address()) {
          //
          // Look for DecodeN node which should be pinned to orig_proj.
          // On platforms (Sparc) which can not handle 2 adds
          // in addressing mode we have to keep a DecodeN node and
          // use it to do implicit null check in address.
          //
          // DecodeN node was pinned to non-null path (orig_proj) during
          // CastPP transformation in final_graph_reshaping_impl().
          //
          uint cnt = orig_proj->outcnt();
          for (uint i = 0; i < orig_proj->outcnt(); i++) {
            Node* d = orig_proj->raw_out(i);
            if (d->is_DecodeN() && d->in(1) == val) {
              val = d;
              val->set_req(0, nullptr); // Unpin now.
              // Mark this as special case to distinguish from
              // a regular case: CmpP(DecodeN, null).
              val = (Node*)(((intptr_t)val) | 1);
              break;
            }
          }
        }
#endif
        _null_check_tests.push(val);
      }
    }
  }
}

//---------------------------validate_null_checks------------------------------
// Its possible that the value being null checked is not the root of a match
// tree.  If so, I cannot use the value in an implicit null check.
void Matcher::validate_null_checks( ) {
  uint cnt = _null_check_tests.size();
  for( uint i=0; i < cnt; i+=2 ) {
    Node *test = _null_check_tests[i];
    Node *val = _null_check_tests[i+1];
    bool is_decoden = ((intptr_t)val) & 1;
    val = (Node*)(((intptr_t)val) & ~1);
    if (has_new_node(val)) {
      Node* new_val = new_node(val);
      if (is_decoden) {
        assert(val->is_DecodeNarrowPtr() && val->in(0) == nullptr, "sanity");
        // Note: new_val may have a control edge if
        // the original ideal node DecodeN was matched before
        // it was unpinned in Matcher::collect_null_checks().
        // Unpin the mach node and mark it.
        new_val->set_req(0, nullptr);
        new_val = (Node*)(((intptr_t)new_val) | 1);
      }
      // Is a match-tree root, so replace with the matched value
      _null_check_tests.map(i+1, new_val);
    } else {
      // Yank from candidate list
      _null_check_tests.map(i+1,_null_check_tests[--cnt]);
      _null_check_tests.map(i,_null_check_tests[--cnt]);
      _null_check_tests.pop();
      _null_check_tests.pop();
      i-=2;
    }
  }
}

bool Matcher::gen_narrow_oop_implicit_null_checks() {
  // Advice matcher to perform null checks on the narrow oop side.
  // Implicit checks are not possible on the uncompressed oop side anyway
  // (at least not for read accesses).
  // Performs significantly better (especially on Power 6).
  if (!os::zero_page_read_protected()) {
    return true;
  }
  return CompressedOops::use_implicit_null_checks() &&
         (narrow_oop_use_complex_address() ||
          CompressedOops::base() != nullptr);
}

// Compute RegMask for an ideal register.
const RegMask* Matcher::regmask_for_ideal_register(uint ideal_reg, Node* ret) {
  assert(!C->failing_internal() || C->failure_is_artificial(), "already failing.");
  if (C->failing()) {
    return nullptr;
  }
  const Type* t = Type::mreg2type[ideal_reg];
  if (t == nullptr) {
    assert(ideal_reg >= Op_VecA && ideal_reg <= Op_VecZ, "not a vector: %d", ideal_reg);
    return nullptr; // not supported
  }
  Node* fp  = ret->in(TypeFunc::FramePtr);
  Node* mem = ret->in(TypeFunc::Memory);
  const TypePtr* atp = TypePtr::BOTTOM;
  MemNode::MemOrd mo = MemNode::unordered;

  Node* spill;
  switch (ideal_reg) {
    case Op_RegN: spill = new LoadNNode(nullptr, mem, fp, atp, t->is_narrowoop(), mo); break;
    case Op_RegI: spill = new LoadINode(nullptr, mem, fp, atp, t->is_int(),       mo); break;
    case Op_RegP: spill = new LoadPNode(nullptr, mem, fp, atp, t->is_ptr(),       mo); break;
    case Op_RegF: spill = new LoadFNode(nullptr, mem, fp, atp, t,                 mo); break;
    case Op_RegD: spill = new LoadDNode(nullptr, mem, fp, atp, t,                 mo); break;
    case Op_RegL: spill = new LoadLNode(nullptr, mem, fp, atp, t->is_long(),      mo); break;

    case Op_VecA: // fall-through
    case Op_VecS: // fall-through
    case Op_VecD: // fall-through
    case Op_VecX: // fall-through
    case Op_VecY: // fall-through
    case Op_VecZ: spill = new LoadVectorNode(nullptr, mem, fp, atp, t->is_vect()); break;
    case Op_RegVectMask: return Matcher::predicate_reg_mask();

    default: ShouldNotReachHere();
  }
  MachNode* mspill = match_tree(spill);
  assert(mspill != nullptr || C->failure_is_artificial(), "matching failed: %d", ideal_reg);
  if (C->failing()) {
    return nullptr;
  }
  // Handle generic vector operand case
  if (Matcher::supports_generic_vector_operands && t->isa_vect()) {
    specialize_mach_node(mspill);
  }
  return &mspill->out_RegMask();
}

// Process Mach IR right after selection phase is over.
void Matcher::do_postselect_cleanup() {
  if (supports_generic_vector_operands) {
    specialize_generic_vector_operands();
    if (C->failing())  return;
  }
}

//----------------------------------------------------------------------
// Generic machine operands elision.
//----------------------------------------------------------------------

// Compute concrete vector operand for a generic TEMP vector mach node based on its user info.
void Matcher::specialize_temp_node(MachTempNode* tmp, MachNode* use, uint idx) {
  assert(use->in(idx) == tmp, "not a user");
  assert(!Matcher::is_generic_vector(use->_opnds[0]), "use not processed yet");

  if ((uint)idx == use->two_adr()) { // DEF_TEMP case
    tmp->_opnds[0] = use->_opnds[0]->clone();
  } else {
    uint ideal_vreg = vector_ideal_reg(C->max_vector_size());
    tmp->_opnds[0] = Matcher::pd_specialize_generic_vector_operand(tmp->_opnds[0], ideal_vreg, true /*is_temp*/);
  }
}

// Compute concrete vector operand for a generic DEF/USE vector operand (of mach node m at index idx).
MachOper* Matcher::specialize_vector_operand(MachNode* m, uint opnd_idx) {
  assert(Matcher::is_generic_vector(m->_opnds[opnd_idx]), "repeated updates");
  Node* def = nullptr;
  if (opnd_idx == 0) { // DEF
    def = m; // use mach node itself to compute vector operand type
  } else {
    int base_idx = m->operand_index(opnd_idx);
    def = m->in(base_idx);
    if (def->is_Mach()) {
      if (def->is_MachTemp() && Matcher::is_generic_vector(def->as_Mach()->_opnds[0])) {
        specialize_temp_node(def->as_MachTemp(), m, base_idx); // MachTemp node use site
      } else if (is_reg2reg_move(def->as_Mach())) {
        def = def->in(1); // skip over generic reg-to-reg moves
      }
    }
  }
  assert(def->bottom_type()->isa_vect(), "not a vector");
  uint ideal_vreg = def->bottom_type()->ideal_reg();
  return Matcher::pd_specialize_generic_vector_operand(m->_opnds[opnd_idx], ideal_vreg, false /*is_temp*/);
}

void Matcher::specialize_mach_node(MachNode* m) {
  assert(!m->is_MachTemp(), "processed along with its user");
  // For generic use operands pull specific register class operands from
  // its def instruction's output operand (def operand).
  for (uint i = 0; i < m->num_opnds(); i++) {
    if (Matcher::is_generic_vector(m->_opnds[i])) {
      m->_opnds[i] = specialize_vector_operand(m, i);
    }
  }
}

// Replace generic vector operands with concrete vector operands and eliminate generic reg-to-reg moves from the graph.
void Matcher::specialize_generic_vector_operands() {
  assert(supports_generic_vector_operands, "sanity");
  ResourceMark rm;

  // Replace generic vector operands (vec/legVec) with concrete ones (vec[SDXYZ]/legVec[SDXYZ])
  // and remove reg-to-reg vector moves (MoveVec2Leg and MoveLeg2Vec).
  Unique_Node_List live_nodes;
  C->identify_useful_nodes(live_nodes);

  while (live_nodes.size() > 0) {
    MachNode* m = live_nodes.pop()->isa_Mach();
    if (m != nullptr) {
      if (Matcher::is_reg2reg_move(m)) {
        // Register allocator properly handles vec <=> leg moves using register masks.
        int opnd_idx = m->operand_index(1);
        Node* def = m->in(opnd_idx);
        m->subsume_by(def, C);
      } else if (m->is_MachTemp()) {
        // process MachTemp nodes at use site (see Matcher::specialize_vector_operand)
      } else {
        specialize_mach_node(m);
      }
    }
  }
}

uint Matcher::vector_length(const Node* n) {
  const TypeVect* vt = n->bottom_type()->is_vect();
  return vt->length();
}

uint Matcher::vector_length(const MachNode* use, const MachOper* opnd) {
  int def_idx = use->operand_index(opnd);
  Node* def = use->in(def_idx);
  return def->bottom_type()->is_vect()->length();
}

uint Matcher::vector_length_in_bytes(const Node* n) {
  const TypeVect* vt = n->bottom_type()->is_vect();
  return vt->length_in_bytes();
}

uint Matcher::vector_length_in_bytes(const MachNode* use, const MachOper* opnd) {
  uint def_idx = use->operand_index(opnd);
  Node* def = use->in(def_idx);
  return def->bottom_type()->is_vect()->length_in_bytes();
}

BasicType Matcher::vector_element_basic_type(const Node* n) {
  const TypeVect* vt = n->bottom_type()->is_vect();
  return vt->element_basic_type();
}

BasicType Matcher::vector_element_basic_type(const MachNode* use, const MachOper* opnd) {
  int def_idx = use->operand_index(opnd);
  Node* def = use->in(def_idx);
  return def->bottom_type()->is_vect()->element_basic_type();
}

bool Matcher::is_non_long_integral_vector(const Node* n) {
  BasicType bt = vector_element_basic_type(n);
  assert(bt != T_CHAR, "char is not allowed in vector");
  return is_subword_type(bt) || bt == T_INT;
}

bool Matcher::is_encode_and_store_pattern(const Node* n, const Node* m) {
  if (n == nullptr ||
      m == nullptr ||
      n->Opcode() != Op_StoreN ||
      !m->is_EncodeP() ||
      n->as_Store()->barrier_data() == 0) {
    return false;
  }
  assert(m == n->in(MemNode::ValueIn), "m should be input to n");
  return true;
}

#ifdef ASSERT
bool Matcher::verify_after_postselect_cleanup() {
  assert(!C->failing_internal() || C->failure_is_artificial(), "sanity");
  if (supports_generic_vector_operands) {
    Unique_Node_List useful;
    C->identify_useful_nodes(useful);
    for (uint i = 0; i < useful.size(); i++) {
      MachNode* m = useful.at(i)->isa_Mach();
      if (m != nullptr) {
        assert(!Matcher::is_reg2reg_move(m), "no MoveVec nodes allowed");
        for (uint j = 0; j < m->num_opnds(); j++) {
          assert(!Matcher::is_generic_vector(m->_opnds[j]), "no generic vector operands allowed");
        }
      }
    }
  }
  return true;
}
#endif // ASSERT

// Used by the DFA in dfa_xxx.cpp.  Check for a following barrier or
// atomic instruction acting as a store_load barrier without any
// intervening volatile load, and thus we don't need a barrier here.
// We retain the Node to act as a compiler ordering barrier.
bool Matcher::post_store_load_barrier(const Node* vmb) {
  Compile* C = Compile::current();
  assert(vmb->is_MemBar(), "");
  assert(vmb->Opcode() != Op_MemBarAcquire && vmb->Opcode() != Op_LoadFence, "");
  const MemBarNode* membar = vmb->as_MemBar();

  // Get the Ideal Proj node, ctrl, that can be used to iterate forward
  Node* ctrl = nullptr;
  for (DUIterator_Fast imax, i = membar->fast_outs(imax); i < imax; i++) {
    Node* p = membar->fast_out(i);
    assert(p->is_Proj(), "only projections here");
    if ((p->as_Proj()->_con == TypeFunc::Control) &&
        !C->node_arena()->contains(p)) { // Unmatched old-space only
      ctrl = p;
      break;
    }
  }
  assert((ctrl != nullptr), "missing control projection");

  for (DUIterator_Fast jmax, j = ctrl->fast_outs(jmax); j < jmax; j++) {
    Node *x = ctrl->fast_out(j);
    int xop = x->Opcode();

    // We don't need current barrier if we see another or a lock
    // before seeing volatile load.
    //
    // Op_Fastunlock previously appeared in the Op_* list below.
    // With the advent of 1-0 lock operations we're no longer guaranteed
    // that a monitor exit operation contains a serializing instruction.

    if (xop == Op_MemBarVolatile ||
        xop == Op_CompareAndExchangeB ||
        xop == Op_CompareAndExchangeS ||
        xop == Op_CompareAndExchangeI ||
        xop == Op_CompareAndExchangeL ||
        xop == Op_CompareAndExchangeP ||
        xop == Op_CompareAndExchangeN ||
        xop == Op_WeakCompareAndSwapB ||
        xop == Op_WeakCompareAndSwapS ||
        xop == Op_WeakCompareAndSwapL ||
        xop == Op_WeakCompareAndSwapP ||
        xop == Op_WeakCompareAndSwapN ||
        xop == Op_WeakCompareAndSwapI ||
        xop == Op_CompareAndSwapB ||
        xop == Op_CompareAndSwapS ||
        xop == Op_CompareAndSwapL ||
        xop == Op_CompareAndSwapP ||
        xop == Op_CompareAndSwapN ||
        xop == Op_CompareAndSwapI ||
        BarrierSet::barrier_set()->barrier_set_c2()->matcher_is_store_load_barrier(x, xop)) {
      return true;
    }

    // Op_FastLock previously appeared in the Op_* list above.
    if (xop == Op_FastLock) {
      return true;
    }

    if (x->is_MemBar()) {
      // We must retain this membar if there is an upcoming volatile
      // load, which will be followed by acquire membar.
      if (xop == Op_MemBarAcquire || xop == Op_LoadFence) {
        return false;
      } else {
        // For other kinds of barriers, check by pretending we
        // are them, and seeing if we can be removed.
        return post_store_load_barrier(x->as_MemBar());
      }
    }

    // probably not necessary to check for these
    if (x->is_Call() || x->is_SafePoint() || x->is_block_proj()) {
      return false;
    }
  }
  return false;
}

// Check whether node n is a branch to an uncommon trap that we could
// optimize as test with very high branch costs in case of going to
// the uncommon trap. The code must be able to be recompiled to use
// a cheaper test.
bool Matcher::branches_to_uncommon_trap(const Node *n) {
  // Don't do it for natives, adapters, or runtime stubs
  Compile *C = Compile::current();
  if (!C->is_method_compilation()) return false;

  assert(n->is_If(), "You should only call this on if nodes.");
  IfNode *ifn = n->as_If();

  Node *ifFalse = nullptr;
  for (DUIterator_Fast imax, i = ifn->fast_outs(imax); i < imax; i++) {
    if (ifn->fast_out(i)->is_IfFalse()) {
      ifFalse = ifn->fast_out(i);
      break;
    }
  }
  assert(ifFalse, "An If should have an ifFalse. Graph is broken.");

  Node *reg = ifFalse;
  int cnt = 4; // We must protect against cycles.  Limit to 4 iterations.
               // Alternatively use visited set?  Seems too expensive.
  while (reg != nullptr && cnt > 0) {
    CallNode *call = nullptr;
    RegionNode *nxt_reg = nullptr;
    for (DUIterator_Fast imax, i = reg->fast_outs(imax); i < imax; i++) {
      Node *o = reg->fast_out(i);
      if (o->is_Call()) {
        call = o->as_Call();
      }
      if (o->is_Region()) {
        nxt_reg = o->as_Region();
      }
    }

    if (call &&
        call->entry_point() == OptoRuntime::uncommon_trap_blob()->entry_point()) {
      const Type* trtype = call->in(TypeFunc::Parms)->bottom_type();
      if (trtype->isa_int() && trtype->is_int()->is_con()) {
        jint tr_con = trtype->is_int()->get_con();
        Deoptimization::DeoptReason reason = Deoptimization::trap_request_reason(tr_con);
        Deoptimization::DeoptAction action = Deoptimization::trap_request_action(tr_con);
        assert((int)reason < (int)BitsPerInt, "recode bit map");

        if (is_set_nth_bit(C->allowed_deopt_reasons(), (int)reason)
            && action != Deoptimization::Action_none) {
          // This uncommon trap is sure to recompile, eventually.
          // When that happens, C->too_many_traps will prevent
          // this transformation from happening again.
          return true;
        }
      }
    }

    reg = nxt_reg;
    cnt--;
  }

  return false;
}

//=============================================================================
//---------------------------State---------------------------------------------
State::State(void) : _rule() {
#ifdef ASSERT
  _id = 0;
  _kids[0] = _kids[1] = (State*)(intptr_t) CONST64(0xcafebabecafebabe);
  _leaf = (Node*)(intptr_t) CONST64(0xbaadf00dbaadf00d);
#endif
}

#ifdef ASSERT
State::~State() {
  _id = 99;
  _kids[0] = _kids[1] = (State*)(intptr_t) CONST64(0xcafebabecafebabe);
  _leaf = (Node*)(intptr_t) CONST64(0xbaadf00dbaadf00d);
  memset(_cost, -3, sizeof(_cost));
  memset(_rule, -3, sizeof(_rule));
}
#endif

#ifndef PRODUCT
//---------------------------dump----------------------------------------------
void State::dump() {
  tty->print("\n");
  dump(0);
}

void State::dump(int depth) {
  for (int j = 0; j < depth; j++) {
    tty->print("   ");
  }
  tty->print("--N: ");
  _leaf->dump();
  uint i;
  for (i = 0; i < _LAST_MACH_OPER; i++) {
    // Check for valid entry
    if (valid(i)) {
      for (int j = 0; j < depth; j++) {
        tty->print("   ");
      }
      assert(cost(i) != max_juint, "cost must be a valid value");
      assert(rule(i) < _last_Mach_Node, "rule[i] must be valid rule");
      tty->print_cr("%s  %d  %s",
                    ruleName[i], cost(i), ruleName[rule(i)] );
    }
  }
  tty->cr();

  for (i = 0; i < 2; i++) {
    if (_kids[i]) {
      _kids[i]->dump(depth + 1);
    }
  }
}
#endif<|MERGE_RESOLUTION|>--- conflicted
+++ resolved
@@ -422,19 +422,11 @@
     new (rms + i) RegMask(Compile::current()->comp_arena());
   }
   // Do all the pre-defined register masks
-<<<<<<< HEAD
-  rms[TypeFunc::Control  ].assignFrom(RegMask::Empty);
-  rms[TypeFunc::I_O      ].assignFrom(RegMask::Empty);
-  rms[TypeFunc::Memory   ].assignFrom(RegMask::Empty);
+  rms[TypeFunc::Control  ].assignFrom(RegMask::EMPTY);
+  rms[TypeFunc::I_O      ].assignFrom(RegMask::EMPTY);
+  rms[TypeFunc::Memory   ].assignFrom(RegMask::EMPTY);
   rms[TypeFunc::ReturnAdr].assignFrom(ret_adr);
   rms[TypeFunc::FramePtr ].assignFrom(fp);
-=======
-  rms[TypeFunc::Control  ] = RegMask::EMPTY;
-  rms[TypeFunc::I_O      ] = RegMask::EMPTY;
-  rms[TypeFunc::Memory   ] = RegMask::EMPTY;
-  rms[TypeFunc::ReturnAdr] = ret_adr;
-  rms[TypeFunc::FramePtr ] = fp;
->>>>>>> 73923601
   return rms;
 }
 
@@ -498,79 +490,42 @@
 
   idealreg2spillmask[Op_RegP]->assignFrom(*idealreg2regmask[Op_RegP]);
 #ifdef _LP64
-<<<<<<< HEAD
   idealreg2spillmask[Op_RegN]->assignFrom(*idealreg2regmask[Op_RegN]);
-  idealreg2spillmask[Op_RegN]->OR(C->FIRST_STACK_mask());
-  idealreg2spillmask[Op_RegP]->OR(aligned_stack_mask);
-=======
-  *idealreg2spillmask[Op_RegN] = *idealreg2regmask[Op_RegN];
-   idealreg2spillmask[Op_RegN]->or_with(C->FIRST_STACK_mask());
-   idealreg2spillmask[Op_RegP]->or_with(aligned_stack_mask);
->>>>>>> 73923601
+  idealreg2spillmask[Op_RegN]->or_with(C->FIRST_STACK_mask());
+  idealreg2spillmask[Op_RegP]->or_with(aligned_stack_mask);
 #else
    idealreg2spillmask[Op_RegP]->or_with(C->FIRST_STACK_mask());
 #endif
-<<<<<<< HEAD
   idealreg2spillmask[Op_RegI]->assignFrom(*idealreg2regmask[Op_RegI]);
-  idealreg2spillmask[Op_RegI]->OR(C->FIRST_STACK_mask());
+  idealreg2spillmask[Op_RegI]->or_with(C->FIRST_STACK_mask());
   idealreg2spillmask[Op_RegL]->assignFrom(*idealreg2regmask[Op_RegL]);
-  idealreg2spillmask[Op_RegL]->OR(aligned_stack_mask);
+  idealreg2spillmask[Op_RegL]->or_with(aligned_stack_mask);
   idealreg2spillmask[Op_RegF]->assignFrom(*idealreg2regmask[Op_RegF]);
-  idealreg2spillmask[Op_RegF]->OR(C->FIRST_STACK_mask());
+  idealreg2spillmask[Op_RegF]->or_with(C->FIRST_STACK_mask());
   idealreg2spillmask[Op_RegD]->assignFrom(*idealreg2regmask[Op_RegD]);
-  idealreg2spillmask[Op_RegD]->OR(aligned_stack_mask);
+  idealreg2spillmask[Op_RegD]->or_with(aligned_stack_mask);
 
   if (Matcher::has_predicated_vectors()) {
     idealreg2spillmask[Op_RegVectMask]->assignFrom(*idealreg2regmask[Op_RegVectMask]);
-    idealreg2spillmask[Op_RegVectMask]->OR(aligned_stack_mask);
+    idealreg2spillmask[Op_RegVectMask]->or_with(aligned_stack_mask);
   } else {
-    idealreg2spillmask[Op_RegVectMask]->assignFrom(RegMask::Empty);
+    idealreg2spillmask[Op_RegVectMask]->assignFrom(RegMask::EMPTY);
   }
 
   if (Matcher::vector_size_supported(T_BYTE,4)) {
     idealreg2spillmask[Op_VecS]->assignFrom(*idealreg2regmask[Op_VecS]);
-    idealreg2spillmask[Op_VecS]->OR(C->FIRST_STACK_mask());
+    idealreg2spillmask[Op_VecS]->or_with(C->FIRST_STACK_mask());
   } else {
-    idealreg2spillmask[Op_VecS]->assignFrom(RegMask::Empty);
-=======
-  *idealreg2spillmask[Op_RegI] = *idealreg2regmask[Op_RegI];
-   idealreg2spillmask[Op_RegI]->or_with(C->FIRST_STACK_mask());
-  *idealreg2spillmask[Op_RegL] = *idealreg2regmask[Op_RegL];
-   idealreg2spillmask[Op_RegL]->or_with(aligned_stack_mask);
-  *idealreg2spillmask[Op_RegF] = *idealreg2regmask[Op_RegF];
-   idealreg2spillmask[Op_RegF]->or_with(C->FIRST_STACK_mask());
-  *idealreg2spillmask[Op_RegD] = *idealreg2regmask[Op_RegD];
-   idealreg2spillmask[Op_RegD]->or_with(aligned_stack_mask);
-
-  if (Matcher::has_predicated_vectors()) {
-    *idealreg2spillmask[Op_RegVectMask] = *idealreg2regmask[Op_RegVectMask];
-     idealreg2spillmask[Op_RegVectMask]->or_with(aligned_stack_mask);
-  } else {
-    *idealreg2spillmask[Op_RegVectMask] = RegMask::EMPTY;
-  }
-
-  if (Matcher::vector_size_supported(T_BYTE,4)) {
-    *idealreg2spillmask[Op_VecS] = *idealreg2regmask[Op_VecS];
-     idealreg2spillmask[Op_VecS]->or_with(C->FIRST_STACK_mask());
-  } else {
-    *idealreg2spillmask[Op_VecS] = RegMask::EMPTY;
->>>>>>> 73923601
+    idealreg2spillmask[Op_VecS]->assignFrom(RegMask::EMPTY);
   }
 
   if (Matcher::vector_size_supported(T_FLOAT,2)) {
     // For VecD we need dual alignment and 8 bytes (2 slots) for spills.
     // RA guarantees such alignment since it is needed for Double and Long values.
-<<<<<<< HEAD
     idealreg2spillmask[Op_VecD]->assignFrom(*idealreg2regmask[Op_VecD]);
-    idealreg2spillmask[Op_VecD]->OR(aligned_stack_mask);
+    idealreg2spillmask[Op_VecD]->or_with(aligned_stack_mask);
   } else {
-    idealreg2spillmask[Op_VecD]->assignFrom(RegMask::Empty);
-=======
-    *idealreg2spillmask[Op_VecD] = *idealreg2regmask[Op_VecD];
-     idealreg2spillmask[Op_VecD]->or_with(aligned_stack_mask);
-  } else {
-    *idealreg2spillmask[Op_VecD] = RegMask::EMPTY;
->>>>>>> 73923601
+    idealreg2spillmask[Op_VecD]->assignFrom(RegMask::EMPTY);
   }
 
   if (Matcher::vector_size_supported(T_FLOAT,4)) {
@@ -586,21 +541,12 @@
       aligned_stack_mask.remove(in);
       in = OptoReg::add(in, -1);
     }
-<<<<<<< HEAD
     aligned_stack_mask.clear_to_sets(RegMask::SlotsPerVecX);
     assert(aligned_stack_mask.is_infinite_stack(), "should be infinite stack");
     idealreg2spillmask[Op_VecX]->assignFrom(*idealreg2regmask[Op_VecX]);
-    idealreg2spillmask[Op_VecX]->OR(aligned_stack_mask);
+    idealreg2spillmask[Op_VecX]->or_with(aligned_stack_mask);
   } else {
-    idealreg2spillmask[Op_VecX]->assignFrom(RegMask::Empty);
-=======
-     aligned_stack_mask.clear_to_sets(RegMask::SlotsPerVecX);
-     assert(aligned_stack_mask.is_infinite_stack(), "should be infinite stack");
-    *idealreg2spillmask[Op_VecX] = *idealreg2regmask[Op_VecX];
-     idealreg2spillmask[Op_VecX]->or_with(aligned_stack_mask);
-  } else {
-    *idealreg2spillmask[Op_VecX] = RegMask::EMPTY;
->>>>>>> 73923601
+    idealreg2spillmask[Op_VecX]->assignFrom(RegMask::EMPTY);
   }
 
   if (Matcher::vector_size_supported(T_FLOAT,8)) {
@@ -610,21 +556,12 @@
       aligned_stack_mask.remove(in);
       in = OptoReg::add(in, -1);
     }
-<<<<<<< HEAD
     aligned_stack_mask.clear_to_sets(RegMask::SlotsPerVecY);
     assert(aligned_stack_mask.is_infinite_stack(), "should be infinite stack");
     idealreg2spillmask[Op_VecY]->assignFrom(*idealreg2regmask[Op_VecY]);
-    idealreg2spillmask[Op_VecY]->OR(aligned_stack_mask);
+    idealreg2spillmask[Op_VecY]->or_with(aligned_stack_mask);
   } else {
-    idealreg2spillmask[Op_VecY]->assignFrom(RegMask::Empty);
-=======
-     aligned_stack_mask.clear_to_sets(RegMask::SlotsPerVecY);
-     assert(aligned_stack_mask.is_infinite_stack(), "should be infinite stack");
-    *idealreg2spillmask[Op_VecY] = *idealreg2regmask[Op_VecY];
-     idealreg2spillmask[Op_VecY]->or_with(aligned_stack_mask);
-  } else {
-    *idealreg2spillmask[Op_VecY] = RegMask::EMPTY;
->>>>>>> 73923601
+    idealreg2spillmask[Op_VecY]->assignFrom(RegMask::EMPTY);
   }
 
   if (Matcher::vector_size_supported(T_FLOAT,16)) {
@@ -634,21 +571,12 @@
       aligned_stack_mask.remove(in);
       in = OptoReg::add(in, -1);
     }
-<<<<<<< HEAD
     aligned_stack_mask.clear_to_sets(RegMask::SlotsPerVecZ);
     assert(aligned_stack_mask.is_infinite_stack(), "should be infinite stack");
     idealreg2spillmask[Op_VecZ]->assignFrom(*idealreg2regmask[Op_VecZ]);
-    idealreg2spillmask[Op_VecZ]->OR(aligned_stack_mask);
+    idealreg2spillmask[Op_VecZ]->or_with(aligned_stack_mask);
   } else {
-    idealreg2spillmask[Op_VecZ]->assignFrom(RegMask::Empty);
-=======
-     aligned_stack_mask.clear_to_sets(RegMask::SlotsPerVecZ);
-     assert(aligned_stack_mask.is_infinite_stack(), "should be infinite stack");
-    *idealreg2spillmask[Op_VecZ] = *idealreg2regmask[Op_VecZ];
-     idealreg2spillmask[Op_VecZ]->or_with(aligned_stack_mask);
-  } else {
-    *idealreg2spillmask[Op_VecZ] = RegMask::EMPTY;
->>>>>>> 73923601
+    idealreg2spillmask[Op_VecZ]->assignFrom(RegMask::EMPTY);
   }
 
   if (Matcher::supports_scalable_vector()) {
@@ -665,13 +593,8 @@
       // For RegVectMask
       scalable_stack_mask.clear_to_sets(scalable_predicate_reg_slots());
       assert(scalable_stack_mask.is_infinite_stack(), "should be infinite stack");
-<<<<<<< HEAD
       idealreg2spillmask[Op_RegVectMask]->assignFrom(*idealreg2regmask[Op_RegVectMask]);
-      idealreg2spillmask[Op_RegVectMask]->OR(scalable_stack_mask);
-=======
-      *idealreg2spillmask[Op_RegVectMask] = *idealreg2regmask[Op_RegVectMask];
       idealreg2spillmask[Op_RegVectMask]->or_with(scalable_stack_mask);
->>>>>>> 73923601
     }
 
     // Exclude last input arg stack slots to avoid spilling vector register there,
@@ -682,21 +605,12 @@
     }
 
     // For VecA
-<<<<<<< HEAD
     scalable_stack_mask.clear_to_sets(RegMask::SlotsPerVecA);
     assert(scalable_stack_mask.is_infinite_stack(), "should be infinite stack");
     idealreg2spillmask[Op_VecA]->assignFrom(*idealreg2regmask[Op_VecA]);
-    idealreg2spillmask[Op_VecA]->OR(scalable_stack_mask);
+    idealreg2spillmask[Op_VecA]->or_with(scalable_stack_mask);
   } else {
-    idealreg2spillmask[Op_VecA]->assignFrom(RegMask::Empty);
-=======
-     scalable_stack_mask.clear_to_sets(RegMask::SlotsPerVecA);
-     assert(scalable_stack_mask.is_infinite_stack(), "should be infinite stack");
-    *idealreg2spillmask[Op_VecA] = *idealreg2regmask[Op_VecA];
-     idealreg2spillmask[Op_VecA]->or_with(scalable_stack_mask);
-  } else {
-    *idealreg2spillmask[Op_VecA] = RegMask::EMPTY;
->>>>>>> 73923601
+    idealreg2spillmask[Op_VecA]->assignFrom(RegMask::EMPTY);
   }
 
   if (UseFPUForSpilling) {
@@ -902,21 +816,12 @@
                _register_save_type[i-1] == Op_RegF &&
                _register_save_type[i  ] == Op_RegF &&
                is_save_on_entry(i-1) ) {
-<<<<<<< HEAD
-        ret_rms      [      ret_edge_cnt].assignFrom(RegMask::Empty);
-        reth_rms     [     reth_edge_cnt].assignFrom(RegMask::Empty);
-        tail_call_rms[tail_call_edge_cnt].assignFrom(RegMask::Empty);
-        tail_jump_rms[tail_jump_edge_cnt].assignFrom(RegMask::Empty);
-        forw_exc_rms [ forw_exc_edge_cnt].assignFrom(RegMask::Empty);
-        halt_rms     [     halt_edge_cnt].assignFrom(RegMask::Empty);
-=======
-        ret_rms      [      ret_edge_cnt] = RegMask::EMPTY;
-        reth_rms     [     reth_edge_cnt] = RegMask::EMPTY;
-        tail_call_rms[tail_call_edge_cnt] = RegMask::EMPTY;
-        tail_jump_rms[tail_jump_edge_cnt] = RegMask::EMPTY;
-        forw_exc_rms [ forw_exc_edge_cnt] = RegMask::EMPTY;
-        halt_rms     [     halt_edge_cnt] = RegMask::EMPTY;
->>>>>>> 73923601
+        ret_rms      [      ret_edge_cnt].assignFrom(RegMask::EMPTY);
+        reth_rms     [     reth_edge_cnt].assignFrom(RegMask::EMPTY);
+        tail_call_rms[tail_call_edge_cnt].assignFrom(RegMask::EMPTY);
+        tail_jump_rms[tail_jump_edge_cnt].assignFrom(RegMask::EMPTY);
+        forw_exc_rms [ forw_exc_edge_cnt].assignFrom(RegMask::EMPTY);
+        halt_rms     [     halt_edge_cnt].assignFrom(RegMask::EMPTY);
         mproj = C->top();
       }
       // Is this a RegI low half of a RegL?  Double up 2 adjacent RegI's
@@ -939,21 +844,12 @@
                _register_save_type[i-1] == Op_RegI &&
                _register_save_type[i  ] == Op_RegI &&
                is_save_on_entry(i-1) ) {
-<<<<<<< HEAD
-        ret_rms      [      ret_edge_cnt].assignFrom(RegMask::Empty);
-        reth_rms     [     reth_edge_cnt].assignFrom(RegMask::Empty);
-        tail_call_rms[tail_call_edge_cnt].assignFrom(RegMask::Empty);
-        tail_jump_rms[tail_jump_edge_cnt].assignFrom(RegMask::Empty);
-        forw_exc_rms [ forw_exc_edge_cnt].assignFrom(RegMask::Empty);
-        halt_rms     [     halt_edge_cnt].assignFrom(RegMask::Empty);
-=======
-        ret_rms      [      ret_edge_cnt] = RegMask::EMPTY;
-        reth_rms     [     reth_edge_cnt] = RegMask::EMPTY;
-        tail_call_rms[tail_call_edge_cnt] = RegMask::EMPTY;
-        tail_jump_rms[tail_jump_edge_cnt] = RegMask::EMPTY;
-        forw_exc_rms [ forw_exc_edge_cnt] = RegMask::EMPTY;
-        halt_rms     [     halt_edge_cnt] = RegMask::EMPTY;
->>>>>>> 73923601
+        ret_rms      [      ret_edge_cnt].assignFrom(RegMask::EMPTY);
+        reth_rms     [     reth_edge_cnt].assignFrom(RegMask::EMPTY);
+        tail_call_rms[tail_call_edge_cnt].assignFrom(RegMask::EMPTY);
+        tail_jump_rms[tail_jump_edge_cnt].assignFrom(RegMask::EMPTY);
+        forw_exc_rms [ forw_exc_edge_cnt].assignFrom(RegMask::EMPTY);
+        halt_rms     [     halt_edge_cnt].assignFrom(RegMask::EMPTY);
         mproj = C->top();
       } else {
         // Make a projection for it off the Start
